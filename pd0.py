import os, time, struct
from collections import OrderedDict

import logging

import numpy as np

# So das ist jetzt anders

# add filename=... to log to a file instead.
#logging.basicConfig(level=logging.DEBUG)
logging.basicConfig(level=logging.ERROR)

ENSEMBLE_VARIABLES = """Ensnum RTC Ensmsb BITResult Soundspeed XdcrDepth
Heading Pitch Roll Salin Temp MPT Hdg_SD Pitch_SD 
Roll_SD ADC ErrorStatus Press PressVar RTCY2K Velocity1
Velocity2 Velocity3 Velocity4 Corr1 Corr2 Corr3 Corr4
Corr_AVG Echo1 Echo2 Echo3 Echo4 Echo_AVG PG1 PG2 PG3 PG4""".split()

HEX7F7F = b'\x7f\x7f' # ENSEMBLE START ID

SIZE_CHECKSUM = 2
POS_NUMBER_OF_DATA_TYPES = 0x05;

# HRI is a dictonary used to assign human-readable information
# corresponding to the various bits of information in the fixed
# leader.
# key: variable name to of the header dictonary
# value: 3 item tuple, consisting of
#         * start bit
#         * bit size of the field
#         * a '|' separated string with possible values.
# Example:
# if the bit size == 2, then there are 2**2 values, rangine from 0b00 0b01 0b10 0b11,
# or in decimal 0,1,2,3. The value corresponds to the index of the option string. So
# bit size  | number of options 
#    1               2
#    2               4
#    3               8
#    4              16
# Note there is NO checking if there are enough options.
HRI={}
HRI["Sys_Freq"]     = 0,3, '75 kHz|150 kHz|300 kHz|600 kHz|1200 kHz|2400 kHz|Not given'.split("|")
HRI["Beam_Pattern"] = 3,1, 'Concave|Convex'.split("|")
HRI["Sensor_Cfg"]   = 4,2, 'Sensor Cfg #1|Sensor Cfg #2|Sensor Cfg #3|Not given'.split("|")
HRI["Xdcr_Head"]    = 6,1, 'Xdcr Head not attached|Xdxr Head attached'.split("|")
HRI["Xdcr_Facing"]  = 7,1, 'Down|Up'.split("|")
HRI["Beam_Angle"]   = 0,2, '15 Degree|20 Degree|30 Degree|Not given'.split("|")
HRI["Beam_Cfg"]     = 4,4, 'x|x|x|x|4 Beam Janus|5 Beam Janus w/ Demod|x|x|x|x|x|x|x|x|x|5 Beam Janus w/ 2 Demod'.split("|")
HRI["Real_Data"]    = 0,1, ('True', 'False')
HRI["CoordXfrm"]    = 3,2, 'Beam|Instrument|Ship|Earth'.split("|")
HRI["Vel_field1"]   = 3,2, 'To Beam 1|Beam 1 - 2|To Stdbd|East'.split("|")
HRI["Vel_field2"]   = 3,2, 'To Beam 2|Beam 4 - 3|To Aft|North'.split("|")
HRI["Vel_field3"]   = 3,2, 'To Beam 3|To Xdcr|Up|Up'.split("|")
HRI["Vel_field4"]   = 3,2, 'To Beam 4|Error|Error|Error'.split("|")
HRI["Bandwidth"]    = 0,2, ['BB', 'NB', 'na', 'na']
HRI["FixedHeadingCoordinateFrame"] = 0,1, 'Instrument|Ship'.split("|")
HRI["Orientation"]  = 0,2, ["based on tilt", "fixed to up orientation", "fixed to down orientation"] 

# Descriptions where the bits in a byte denote possible options. So
# more than one option may apply.  To be queried using the
# get_or_strings_from_byte() method. Here the start bit is given as
# the first integer, the second integer denotes the number of options
# (bit size).

HRI["CoordXfrmOptions"] = 0,3, ['Bin Mapping', '3 Beam', 'Tilts']
HRI["Sensors"]      = 0,8, ["Uses EU from transducer temperature sensor",
                            "Uses ET from transducer temperature sensor",
                            "Uses ES (salinity) from conductivity sensor",
                            "Uses ER from transducer roll sensor",
                            "Uses EP from transducer pitch sensor",              
                            "Uses EH from transducer heading sensor",
                            "Uses ED from depth sensor",
                            "Calculates EC (speed of sound) from ED, ES, and ET"]


# data are stored as by, word (unsigned short), short and unsigned integer.
# the VARIABLE_DEFS dictionary lists the corresponding bit size and decode character.
VARIABLE_DEFS=dict(byte=(1,'B'), word=(2,'H'), short=(2,'h'), uint = (4,'I'))



class Ensemble(object):
    '''
    class to hold and decode a binary data block containing a single ping.

    typical use:

    ens = Ensemble(bin_data)
    ens.decode()

    The constructor can take the data_offsets dictionary. If given, the offsets are not
    read from the binary data block, but assumed to be known.
    '''
    # Conversion of counts to decibel.
    ECHO_DB = 0.45
    
    def __init__(self, bin_data, data_offsets=()):
        ''' constructor method

        bin_data: byte string containing a single ping
        data_offsets: dictionary with data offsets
        '''
        self.__data = bin_data
        self.__idx = None
        self.data_offsets = data_offsets or self.get_data_offsets()
        
    def decode(self):
        '''
        Method to decode a byte string.

        returns a dictionary with all the data decoded.
        '''
        data = {}
        # Can we assume that the data_offsets are always stored in increasing order?
        n_cells = None
        n_beams = None
        for offset in self.data_offsets:
            block_id = self.get_word(offset)
<<<<<<< HEAD
            if block_id == 0x0000:
=======
            self.__offset = offset
            if block_id == 0x00:
>>>>>>> ac782906
                data['fixed_leader'] = self.decode_fixed_leader()
                n_cells = data['fixed_leader']['N_Cells']
                n_beams = data['fixed_leader']['N_Beams']
            elif block_id == 0x0030:
                data['environmental_cmd_parameters'] = self.decode_environmental_command_parameters()
            elif block_id == 0x0080:
                data['variable_leader'] = self.decode_variable_leader()
            elif block_id == 0x0100:
                data['velocity'] = self.decode_velocity(n_cells, n_beams)
            elif block_id == 0x0200:
                data['correlation'] = self.decode_correlation(n_cells, n_beams)
            elif block_id == 0x0300:
                data['echo'] = self.decode_echo(n_cells, n_beams)
            elif block_id == 0x0400:
                data['percent_good'] = self.decode_percent_good(n_cells, n_beams)
            elif block_id == 0x0600:
                data['bottom_track'] = self.decode_bottom_track(n_beams)
            elif block_id == 0x2022:
                data['nav']=None
                logging.debug("Decoding nav: TODO")
            else:
                logging.info("Decoding block_id %08x not implemented."%(block_id))
        return data

    #### Helper functions ####
    def get_data_offsets(self):
        '''
        Returns a list of data offsets.
        '''
        n = self.get_byte(idx=POS_NUMBER_OF_DATA_TYPES)
        data_offsets = self.get_word(POS_NUMBER_OF_DATA_TYPES+1, n)
        return data_offsets

    def get_word(self,idx=None, n=1):
        ''' helper function to read a word (2 bytes). 
        if idx is given, it will be read from this position
        else the field following the last read is used.
        if n is given, then this number of words will be read.
        '''
        return self.get('word', idx, n)

    def get_byte(self,idx=None, n=1):
        ''' helper function to read a byte.
        if idx is given, it will be read from this position
        else the field following the last read is used.
        if n is given, then this number of words will be read.
        '''
        return self.get('byte', idx, n)

    def get_short(self, idx=None, n=1):
        ''' helper function to read a short (2 bytes). 
        if idx is given, it will be read from this position
        else the field following the last read is used.
        if n is given, then this number of words will be read.
        '''
        return self.get('short', idx, n)

    def get_uint(self, idx=None, n=1):
        ''' helper function to read a unsigned integer (4 bytes). 
        if idx is given, it will be read from this position
        else the field following the last read is used.
        if n is given, then this number of words will be read.
        '''
        return self.get('uint', idx, n)
    
    def get(self, dtype, idx=None, n=1):
        ''' helper function, not to be called directly. '''
        if idx==None:
            idx = self.__idx
        s, t = VARIABLE_DEFS[dtype]
        fmt = "<" + t*n
        self.__idx = idx + s*n
        w = struct.unpack(fmt, self.__data[idx:idx+n*s])
        if n==1:
            return w[0]
        else:
            return w

    @property    
    def current_position(self):
        ''' returns current position of read pointer '''
        return self.__idx - self.__offset # sets current byte position from data block.
    
    def get_string_from_byte(self, b, s):
        ''' method to convert a bit field value into human readbable information,
        as stored in the global constant dictionary HRI
        '''
        i, n, S = HRI[s]
        mask = 2**(n)-1
        idx = (b>>i) & mask
        return S[idx]
        
    def get_or_strings_from_byte(self, b, s):
        ''' method to convert a bit field value into human readbable information,
            as stored in the global constant dictionary HRI
            where each bit adds a valid option (as in x = V1 | V2 | V3 etc).
        '''
        i, n, S = HRI[s]
        m=[]
        for j in range(i, i+n):
            if (b>>j) & 1:
                m.append(S[j])
        return "|".join(m)
    
    def decode_fixed_leader(self):
        '''
        Decodes fixed leader good block.
        Returns a dictionary with values.
        '''
        header = OrderedDict()
        header['CPU_ver'] = self.get_byte()
        header['CPU_rev'] = self.get_byte()

        b = self.get_byte()
        for s in 'Sys_Freq Beam_Pattern Sensor_Cfg Xdcr_Head Xdcr_Facing'.split():
            header[s] = self.get_string_from_byte(b, s)
        b = self.get_byte()
        for s in 'Beam_Angle Beam_Cfg'.split():
            header[s] = self.get_string_from_byte(b, s)
        b = self.get_byte()
        header['Real_Data'] = self.get_string_from_byte(b, 'Real_Data')
        self.get_byte() # skip byte as it is spare
        header['N_Beams'] = self.get_byte() 
        header['N_Cells'] = self.get_byte() 
        header['N_PingsPerEns'] = self.get_word()
        header['DepthCellSize'] = self.get_word()*1e-2
        header['Blank'] = self.get_word()*1e-2
        header['WaterMode'] = self.get_byte()
        header['CorrThresshold'] = self.get_byte()
        header['Code_Repts'] = self.get_byte()
        header['MinPG'] = self.get_byte()
        header['ErrVelThreshold'] = self.get_word()*1e-3
        header['TimeBetweenPings'] = "{0:02d}:{1:02d}.{2:02d}".format(*self.get_byte(n=3))
        b = self.get_byte()
        header['RawCoordXrfm'] = b
        header['CoordXfrm'] = self.get_string_from_byte(b, 'CoordXfrm')
        header['CoordXfrmOptions'] = self.get_or_strings_from_byte(b, 'CoordXfrmOptions')
        for i in range(4):
            s = "Vel_field{:d}".format(i+1)
            header[s] = self.get_string_from_byte(b, s)
        header['EA'] = self.get_short()*1e-2
        header['EB'] = self.get_short()*1e-2
        header['Sensors'] = self.get_or_strings_from_byte(self.get_byte(), 'Sensors')
        header['Sensors_Avail'] = self.get_or_strings_from_byte(self.get_byte(), 'Sensors') # uses same list
                                                                                            #as Sensors!
        header['FirstBin'] = self.get_word()*1e-2
        header['XmtLength'] = self.get_word()*1e-2
        header['WL_Start'] = self.get_byte()
        header['WL_End'] = self.get_byte()
        header['FalseTargetThreshold'] = self.get_byte()
        self.get_byte() # spare byte
        header['LagDistance'] = self.get_word()*1e-2
        header['CPUBoardSerial'] = " ".join(['{:02x}']*8).format(*self.get_byte(n=8))
        header['Bandwidth'] = self.get_string_from_byte(self.get_word(), 'Bandwidth')
        header['XmtPower'] = self.get_byte() # DVL does not have
        self.get_byte() # spare
        header['SystemSerialNumber'] = self.get_uint()
        return header

    def decode_variable_leader(self):
        '''
        decodes variable leader. 
        Returns dictionary with values.
        '''
        data =  OrderedDict()
        data['Ensnum'] = self.get_word()
        data['RTC'] = self.get_byte(n=7)
        # reading Ensmsb and accounting its value directly in Ensnum
        Ensmsb = self.get_byte()
        data['Ensnum']+= Ensmsb * 0x10000
        data['BitResult'] = "{:08b} {:08b}".format(*self.get_byte(n=2))
        data['Soundspeed'] = self.get_word()
        data['XdcrDepth'] = self.get_word()*1e-2
        data['Heading'] = self.get_word()*1e-2
        data['Pitch'] = self.get_short()*1e-2
        data['Roll'] = self.get_short()*1e-2
        data['Salin'] = self.get_word()
        data['Temp'] = self.get_short()*1e-2
        data['MPT'] = self.get_byte(n=3)
        data['Hdg_SD'] = self.get_byte()
        data['Pitch_SD'] = self.get_byte()
        data['Roll_SD'] = self.get_byte()
        data['ADC'] = self.get_byte(n=8)
        data['ErrorStatus'] = "{:08b} {:08b} {:08b} {:08b}".format(*self.get_byte(n=4))
        self.get_byte(n=2) # skip two bytes
        data['Press'] = self.get_uint()*1e1    # ouput in Pa
        data['PressVar'] = self.get_uint()*1e1 # output in Pa
        self.get_byte() # skip spare byte
        data['RTCY2K'] = self.get_byte(n=8) # Glider DVL does not have this field, and exceeds the record.
        return data

    def decode_velocity(self, n_cells, n_beams):
        ''' 
        Decodes velocity block.
        Returns a dictionary with values.
        '''
        velocity = OrderedDict()
        v = np.array(self.get_short(n = n_cells*n_beams), dtype=float)*1e-3
        v = v.reshape(n_cells, n_beams).T
        for j in range(n_beams):
            k = 'Velocity%d'%(j+1)
            velocity[k] = v[j]
        return velocity
    
    def decode_correlation(self, n_cells, n_beams):
        '''
        Decodes correlations block.
        Returns a dictionary with values.
        '''
        correlation = OrderedDict()
        v = np.array(self.get_byte(n = n_cells*n_beams), dtype=float)
        v = v.reshape(n_cells, n_beams).T
        for j in range(n_beams):
            k = 'Corr%d'%(j+1)
            correlation[k] = v[j]
        correlation['Corr_AVG'] = v.mean(axis=0)
        return correlation
    
    def decode_echo(self, n_cells, n_beams):
        '''
        Decodes echo block.
        Returns a dictionary with values.
        '''
        echo = OrderedDict()
        v = np.array(self.get_byte(n = n_cells*n_beams), dtype=float) * self.ECHO_DB
        v = v.reshape(n_cells, n_beams).T
        for j in range(n_beams):
            k = 'Echo%d'%(j+1)
            echo[k] = v[j]
        echo['Echo_AVG'] = v.mean(axis=0)
        return echo

    def decode_percent_good(self, n_cells, n_beams):
        '''
        Decodes percent good block.
        Returns a dictionary with values.
        '''
        percent_good = OrderedDict()
        v = np.array(self.get_byte(n = n_cells*n_beams), dtype=float)
        v = v.reshape(n_cells, n_beams).T
        for j in range(n_beams):
            k = 'PG%d'%(j+1)
            percent_good[k] = v[j]
        return percent_good


    def decode_bottom_track(self, n_beams):
        bt = OrderedDict()
        bt['PPE'] = self.get_word()
        bt['Delay'] = self.get_word()
        bt['CorrMin'] = self.get_byte()
        bt['AmpMin'] = self.get_byte()
        bt['PGMin'] = self.get_byte()
        bt['Mode'] = self.get_byte()
        bt['ErrVelMax'] = self.get_word()*1e-3
        self.get_byte(n=4) # skip reserved bytes
        for k in range(n_beams):
            key = "Range{}".format(k+1)
            bt[key] = self.get_word()*1e-2
        for k in range(n_beams):
            key = "BTVel{}".format(k+1)
            bt[key] = self.get_word()*1e-3
        for k in range(n_beams):
            key = "Corr{}".format(k+1)
            bt[key] = self.get_byte()
        for k in range(n_beams):
            key = "Amp{}".format(k+1)
            bt[key] = self.get_byte()
        for k in range(n_beams):
            key = "PG{}".format(k+1)
            bt[key] = self.get_byte()
        bt['ReflMin'] = self.get_word()*1e-1
        bt['ReflNear'] = self.get_word()*1e-1
        bt['ReflFar'] = self.get_word()*1e-1
        for k in range(n_beams):
            key = "ReflVel{}".format(k+1)
            bt[key] = self.get_word()*1e-3
        for k in range(n_beams):
            key = "ReflCorr{}".format(k+1)
            bt[key] = self.get_byte()
        for k in range(n_beams):
            key = "ReflInt{}".format(k+1)
            bt[key] = self.get_byte()
        for k in range(n_beams):
            key = "ReflPG{}".format(k+1)
            bt[key] = self.get_byte()
        bt['BTdepthMax'] = self.get_word()*1e-1
        for k in range(n_beams):
            key = "RSSI{}".format(k+1)
            bt[key] = self.get_byte() * 0.45
        bt['Gain'] = self.get_byte()
        return bt

    # I thought it this data block would contain some useful information, but it turns out that the DVL
    # (at least) does not output it. This method has not been tested and therefore will raise an error.
    def decode_environmental_command_parameters(self):
        data = OrderedDict()
        data["AttitudeOutputCoordinate"] = self.get_byte(n=8)
        self.get_byte()
        data["FixedHeadingScaling"] = self.get_short()*1e-2
        data["FixedHeadingCoordinateFrame"] = self.get_string_from_byte(self.get_byte(),
                                                                        'FixedHeadingCoordinateFrame')
        data["RollMisalignment"] = self.get_short()*1e-2
        data["PitchMisalignment"] = self.get_short()*1e-2
        data["AttitudeCoordinateFrame"] = self.get_byte(n=4) #TODO
        data["Orientation"] = self.get_string_from_byte(self.get_byte(), 'Orientation')
        data["HeadingOffset"] = self.get_short()*1e-2
        data["SensorSource"] = self.get_byte(n=8) #TODO
        data["TransducerDepth"] = self.get_uint()*1e-1 # set in dm
        data['Salinity'] = self.get_byte()
        data['WaterTemp'] = self.get_short()*1e-2
        data['SpeedOfSound'] = self.get_word()
        data['Transform'] = self.get_byte() # TODO
        data['3BeamSolution'] = self.get_byte()
        data['BinMap'] = self.get_byte()
        data['MSB_EX_transformation'] = self.get_byte()
        raise RuntimeError('decode_environemental_command_parameters is NOT tested yet because of lack of data')
        return data
        

class PD0(object):
    ''' Class to process one or multiple PD0 files.
    '''
    
    def read(self, filename):
        ''' Read the contents of given filename and return binary data.
        '''
        with open(filename, 'rb') as fd:
            data = fd.read()
        return data
    
    def ensemble_data_generator(self, data):
        ''' Generator returning binary data per ensemble.

        Takes a binary data block as input

        returns binary data in chunks, each containing the data of one ensemble
        '''
        idx_next = 0
        while True:
            idx = data.find(HEX7F7F, idx_next)
            if idx==-1:
                break
            checksum_offset = self.get_word(data, idx+2)
            checksum = self.get_word(data, idx + checksum_offset)
            if not self.crc_check(data, idx, checksum_offset, checksum):
                logging.debug("CRC mismatch at 0x%x"%(idx))
                continue
            idx_next = idx + checksum_offset + SIZE_CHECKSUM
            yield data[idx:idx_next]

    def ensemble_generator(self, filenames):
        ''' Generator returnining binary data per ensemble for list of filenames
        
        Input: list of file names:
        Output: decoded ensemble.
        '''
        for fn in filenames:
            data = self.read(fn)
            for chunk in self.ensemble_data_generator(data):
                yield Ensemble(chunk).decode()
            
    ### helper functions ###
    def get_word(self,data,idx):
        w, = struct.unpack('<H', data[idx:idx+2])
        return w

    def crc_check(self, data, idx, checksum_offset, checksum):
        crc = sum([i for i in data[idx:idx+checksum_offset]])
        crc %= 0x10000
        return crc == checksum

if __name__ == "__main__":    
    filename = "/home/lucas/gliderdata/tests/comet_ctd_noise/qc290849.pd0"
    filename = 'C:/dev/adcp_bin/testfiles/wr2large.pd0' #"PF230519.PD0"
    
    pd0 = PD0()
<<<<<<< HEAD
    if 0:
        data = pd0.read(filename)
        idx = [i for i in pd0.ensemble_data_generator(data)]
        ens = Ensemble(idx[10])
        data = ens.decode()
    ens=[i for i in pd0.ensemble_generator([filename])]
Q    
# test code to be moved somewhere else.

if 0:
    if 0:
        import glob
        import timeconversion
        import ndf

        fns = glob.glob("/home/lucas/gliderdata/subex2016/adcp/PF*.PD0")
        fns.sort()
        V=[]
        BT=[]
        t = []

        for ens in pd0.ensemble_generator(fns):
            V.append([ens['velocity']['Velocity{}'.format(k)] for k in range(1,5)])
            BT.append([ens['bottom_track']['BTVel{}'.format(k)] for k in range(1,5)])
            ds = "20{} {} {} {} {} {}".format(*ens['variable_leader']['RTC'])
            t.append(timeconversion.strptimeToEpoch(ds, "%Y %m %d %H %M %S"))
        ncells = ens['fixed_leader']['N_Cells']
        z0 = ens['fixed_leader']['Blank']
        binsize = ens['fixed_leader']['DepthCellSize']
        z = (z0+np.arange(ncells)*binsize)*1e-2
        t=np.array(t)
        V=np.array(V)
        BT=np.array(BT)
        data = ndf.NDF()
        data.add_parameter("ue", "m/s", (t,z,V[:,0,:].T))
        data.add_parameter("un", "m/s", (t,z,V[:,1,:].T))
        data.add_parameter("uz", "m/s", (t,z,V[:,2,:].T))
        data.add_parameter("uerr", "m/s", (t,z,V[:,3,:].T))
        data.add_parameter("bte", "m/s", (t,BT[:,0].T))
        data.add_parameter("btn", "m/s", (t,BT[:,1].T))
        data.add_parameter("btz", "m/s", (t,BT[:,2].T))
        data.add_parameter("bterr", "m/s", (t,BT[:,3].T))


    def find_possible_ens(filename):
        # Find possible starts and check if they represent valid ensembles
        possible_ens = []
        fi = open(filename, 'rb')
        filesize = os.path.getsize(filename)
        # Main loop to find possible start bytes
        for fiby in range(filesize):
            if fiby == 0:
                hbyte1 = b""
                hbyte2 = ba.hexlify(fi.read(1))
            else:
                hbyte1 = hbyte2
                hbyte2 = ba.hexlify(fi.read(1))
            #  Header ID word for pd0 is 0x7f7f
            if hbyte2 + hbyte1 == b"7f7f":
                possible_ens.append(fi.tell() - 2) # stores possible start points
        fi.close()
        return(possible_ens)

    def validify(filename, possible_ens):
        valid_ens = []
        fi = open(filename, 'rb')
        # Find valid Ensembles
        for element in possible_ens:
            chksum = 0
            fi.seek(element + 2, 0)
            # Determine offset to checksum by reading ensemble size in bytes
            chksum_offset = struct.unpack('<H', fi.read(2))[0]

            if chksum_offset >= 5000:
                print("dropped", element, chksum_offset)
                continue
            # Seek and read ensemble chksum out of file
            fi.seek(chksum_offset - 4, 1)
            RDI_chksum = struct.unpack('<H', fi.read(2))[0]
            fi.seek(element)
            for k in range(0, chksum_offset):
                chksum += struct.unpack('B', fi.read(1))[0]
            chksum = chksum % 65536
            if chksum == RDI_chksum:
                valid_ens.append(element)
            else:
                print("dropped still")
        fi.close()
        print("done")
        return(valid_ens)


    #==============================================================================
    # Define a structure similar to C++ or Matlab structs
    #==============================================================================
    class Ens(object):
        # Defines C++ struct like data array for storing the Ensemble Data
        def __init__(self, Ensnum, RTC, Ensmsb, BITResult, Soundspeed, XdcrDepth,
                     Heading, Pitch, Roll, Salin, Temp, MPT, Hdg_SD, Pitch_SD, 
                     Roll_SD, ADC, ErrorStatus, Press, PressVar, RTCY2K, Velocity1,
                     Velocity2, Velocity3, Velocity4, Corr1, Corr2, Corr3, Corr4,
                     Corr_AVG, Echo1, Echo2, Echo3, Echo4, Echo_AVG, PG1, PG2, PG3,
                     PG4):
            self.Ensnum = Ensnum
            self.RTC = RTC
            self.Ensmsb = Ensmsb
            self.BITResult = BITResult
            self.Soundspeed = Soundspeed
            self.XdcrDepth = XdcrDepth
            self.Heading = Heading
            self.Pitch = Pitch
            self.Roll = Roll
            self.Salin = Salin
            self.Temp = Temp
            self.MPT = MPT
            self.Hdg_SD = Hdg_SD
            self.Pitch_SD = Pitch_SD
            self.Roll_SD = Roll_SD
            self.ADC = ADC
            self.ErrorStatus = ErrorStatus
            self.Press = Press
            self.PressVar = PressVar
            self.RTCY2K = RTCY2K
            self.Velocity1 = Velocity1
            self.Velocity2 = Velocity2
            self.Velocity3 = Velocity3
            self.Velocity4 = Velocity4
            self.Corr1 = Corr1
            self.Corr2 = Corr2
            self.Corr3 = Corr3
            self.Corr4 = Corr4
            self.Corr_AVG = Corr_AVG
            self.Echo1 = Echo1
            self.Echo2 = Echo2
            self.Echo3 = Echo3
            self.Echo4 = Echo4
            self.Echo_AVG = Echo_AVG
            self.PG1 = PG1
            self.PG2 = PG2
            self.PG3 = PG3
            self.PG4 = PG4

    class BT(object):
        # Defines C++ struct like data array for storing the Bottom Track Date
        def __init__(self, PPE, Delay, CorrMin, AmpMin, PGMin, Mode, ErrVelMax, 
                     Range1, Range2, Range3, Range4, BTVel1, BTVel2, BTVel3, 
                     BTVel4, Corr1, Corr2, Corr3, Corr4, Amp1, Amp2, Amp3, Amp4,
                     PG1, PG2, PG3, PG4, ReflMin, ReflNear, ReflFar, ReflVel1, 
                     ReflVel2, ReflVel3, ReflVel4, ReflCorr1, ReflCorr2, ReflCorr3,
                     ReflCorr4, ReflInt1, ReflInt2, ReflInt3, ReflInt4, ReflPG1,
                     ReflPG2, ReflPG3, ReflPG4, BTdepthMax, RSSI1, RSSI2, RSSI3,
                     RSSI4, Gain):
            self.PPE = PPE
            self.Delay = Delay
            self.CorrMin = CorrMin
            self.AmpMin = AmpMin
            self.PGMin = PGMin
            self.Mode = Mode
            self.ErrVelMax = ErrVelMax
            self.Range1 = Range1
            self.Range2 = Range2
            self.Range3 = Range3
            self.Range4 = Range4
            self.BTVel1 = BTVel1
            self.BTVel2 = BTVel2
            self.BTVel3 = BTVel3
            self.BTVel4 = BTVel4
            self.Corr1 = Corr1
            self.Corr2 = Corr2
            self.Corr3 = Corr3
            self.Corr4 = Corr4
            self.Amp1 = Amp1
            self.Amp2 = Amp2
            self.Amp3 = Amp3
            self.Amp4 = Amp4
            self.PG1 = PG1
            self.PG2 = PG2
            self.PG3 = PG3
            self.PG4 = PG4
            self.ReflMin = ReflMin
            self.ReflNear = ReflNear
            self.ReflFar = ReflFar
            self.ReflVel1 = ReflVel1
            self.ReflVel2 = ReflVel2
            self.ReflVel3 = ReflVel3
            self.ReflVel4 = ReflVel4
            self.ReflCorr1 = ReflCorr1
            self.ReflCorr2 = ReflCorr2
            self.ReflCorr3 = ReflCorr3
            self.ReflCorr4 = ReflCorr4
            self.ReflInt1 = ReflInt1
            self.ReflInt2 = ReflInt2
            self.ReflInt3 = ReflInt3
            self.ReflInt4 = ReflInt4
            self.ReflPG1 = ReflPG1
            self.ReflPG2 = ReflPG2
            self.ReflPG3 = ReflPG3
            self.ReflPG4 = ReflPG4
            self.BTdepthMax = BTdepthMax
            self.RSSI1 = RSSI1
            self.RSSI2 = RSSI2
            self.RSSI3 = RSSI3
            self.RSSI4 = RSSI4
            self.Gain = Gain
    #==============================================================================
    # Some internal functions
    #==============================================================================
    def tic():
        # Emulates the tic function of matlab
        global startTime_for_tictoc
        startTime_for_tictoc = time.time()
    #=============================================================================#
    def toc():
        #  Emulates the toc function of matlab
        if 'startTime_for_tictoc' in globals():
            t = str(time.time() - startTime_for_tictoc) 
        else:
            print("Toc: start time not set")
        return(t)
    #=============================================================================#
    def IDs():
        # Create dictionary with Block IDs
        global IDdict
        IDdict = {'fixed_leader' : b'0000',
                  'variable_leader' : b'8000',
                  'velocity' : b'0001',
                  'correlation' : b'0002',
                  'echo' : b'0003',
                  'percent_good' : b'0004',
                  'bottom_track' : b'0006',
                  'nav' : b'2202'}
        return(IDdict)
    #=============================================================================#
    def find_possible_ens(filename):
        # Find possible starts and check if they represent valid ensembles
        possible_ens = []
        fi = open(filename, 'rb')
        filesize = os.path.getsize(filename)
        # Main loop to find possible start bytes
        for fiby in range(filesize):
            if fiby == 0:
                hbyte1 = b""
                hbyte2 = ba.hexlify(fi.read(1))
            else:
                hbyte1 = hbyte2
                hbyte2 = ba.hexlify(fi.read(1))
            #  Header ID word for pd0 is 0x7f7f
            if hbyte2 + hbyte1 == b"7f7f":
                possible_ens.append(fi.tell() - 2) # stores possible start points
        fi.close()
        return(possible_ens)
    #=============================================================================#
    def validify(filename, possible_ens):
        valid_ens = []
        fi = open(filename, 'rb')
        # Find valid Ensembles
        for element in possible_ens:
            chksum = 0
            fi.seek(element + 2, 0)
            # Determine offset to checksum by reading ensemble size in bytes
            chksum_offset = struct.unpack('<H', fi.read(2))[0]

            if chksum_offset >= 5000:
                print("dropped", element, chksum_offset)
                continue
            # Seek and read ensemble chksum out of file
            fi.seek(chksum_offset - 4, 1)
            RDI_chksum = struct.unpack('<H', fi.read(2))[0]
            fi.seek(element)
            for k in range(0, chksum_offset):
                chksum += struct.unpack('B', fi.read(1))[0]
            chksum = chksum % 65536
            if chksum == RDI_chksum:
                valid_ens.append(element)
            else:
                print("dropped still")
        fi.close()
        print("done")
        return(valid_ens)
    #=============================================================================#
    def find_data_type_offset(filename, ensemble_start_byte):
        # Determine how many data types are in the next ensemble and save the start
        # bytes of each data type in vector. This is convenient to find the start
        # bytes for later processing
        fi = open(filename, 'rb')
        data_type_offsets = []
        # Byte 6 contains Number of data types in this ensemble
        fi.seek(ensemble_start_byte + 5)
        ndata_types = struct.unpack('B', fi.read(1))[0]
        # Following byte contain offset to data types
        for n in range(0, ndata_types):
            data_type_offsets.append(struct.unpack('<H', fi.read(2))[0])
        fi.close()
        return(ndata_types, data_type_offsets)
    #=============================================================================#
    def init_fixed_leader():
        # Initialize array for storage of Header Information
        Head = np.zeros(1, dtype = [('CPU_ver' ,'uint8'),
                                     ('CPU_rev', 'uint8'),
                                     ('Sys_Freq', 'a20'),
                                     ('Beam_Pattern', 'a20'),
                                     ('Sensor_Cfg', 'a20'),
                                     ('Xdcr_Head', 'a25'),
                                     ('Xdcr_Facing', 'a9'),
                                     ('Beam_Angle', 'a9'),
                                     ('Beam_Cfg', 'a25'),
                                     ('Real_Data', 'a9'),
                                     ('N_Beams', 'uint8'),
                                     ('N_Cells', 'uint8'),
                                     ('N_PingsPerEns', 'uint16'),
                                     ('DepthCellSize', 'uint16'),
                                     ('Blank', 'uint16'),
                                     ('WaterMode', 'uint8'),
                                     ('CorrThreshold', 'uint8'),
                                     ('Code_Repts', 'uint8'),
                                     ('MinPG', 'uint8'),
                                     ('ErrVelThreshold', 'uint16'),
                                     ('TimeBetweenPings', 'a8'),
                                     ('RawCoordXfrm', 'a8'),
                                     ('CoordXfrm', 'a40'),
                                     ('Vel_field1', 'a12'),
                                     ('Vel_field2', 'a12'),
                                     ('Vel_field3', 'a12'),
                                     ('Vel_field4', 'a12'),
                                     ('EA', 'float16'),
                                     ('EB', 'float16'),
                                     ('EZ', 'a8'),
                                     ('Sensors', 'a8'),
                                     ('Sensor_Avail', 'a8'),
                                     ('FirstBin', 'uint16'),
                                     ('XmtLength', 'uint16'),
                                     ('WL_Start', 'uint8'),
                                     ('WL_End', 'uint8'),
                                     ('FalseTargetThreshold', 'uint8'),
                                     ('CX', 'uint8'),
                                     ('LagDistance', 'float16'),
                                     ('CPUBoardSerial', 'a24'),
                                     ('Bandwidth', 'a2'),
                                     ('XmtPower', 'uint8')])
        return(Head)
    #=============================================================================#
    def init_Ens(valid_ens, Head):
        ens_cnt = len(valid_ens)
        DCN = Head['N_Cells'][0]
        Ensnum = np.zeros(ens_cnt, dtype= 'uint16')
        RTC = np.zeros((ens_cnt, 7), dtype = 'uint8')
        Ensmsb = np.zeros(ens_cnt, dtype = 'uint8')
        BITResult = np.zeros(ens_cnt, dtype = 'a17')
        Soundspeed = np.zeros(ens_cnt, dtype = 'uint16')
        XdcrDepth = np.zeros(ens_cnt, dtype = 'float16')
        Heading = np.zeros(ens_cnt, dtype = 'float16')
        Pitch = np.zeros(ens_cnt, dtype = 'float16')
        Roll = np.zeros(ens_cnt, dtype = 'float16')
        Salin = np.zeros(ens_cnt, dtype = 'uint16')
        Temp = np.zeros(ens_cnt, dtype = 'float16')
        MPT = np.zeros((ens_cnt, 3), dtype = 'uint8')
        Hdg_SD = np.zeros(ens_cnt, dtype = 'uint8')
        Pitch_SD = np.zeros(ens_cnt, dtype = 'uint8')
        Roll_SD = np.zeros(ens_cnt, dtype = 'uint8')
        ADC = np.zeros((ens_cnt, 8), dtype = 'uint8')
        ErrorStatus = np.zeros((ens_cnt, 4), dtype = 'a8')
        Press = np.zeros(ens_cnt, dtype = 'uint32')
        PressVar = np.zeros(ens_cnt, dtype = 'uint32')
        RTCY2K = np.zeros((ens_cnt, 8), dtype = 'uint8')
        Velocity1 = np.zeros((DCN, ens_cnt), dtype = 'float16')
        Velocity2 = np.zeros((DCN, ens_cnt), dtype = 'float16')
        Velocity3 = np.zeros((DCN, ens_cnt), dtype = 'float16')
        Velocity4 = np.zeros((DCN, ens_cnt), dtype = 'float16')
        Corr1 = np.zeros((DCN, ens_cnt), dtype = 'uint8')
        Corr2 = np.zeros((DCN, ens_cnt), dtype = 'uint8')
        Corr3 = np.zeros((DCN, ens_cnt), dtype = 'uint8')
        Corr4 = np.zeros((DCN, ens_cnt), dtype = 'uint8')
        Corr_AVG = np.zeros((DCN, ens_cnt), dtype = 'float16')
        Echo1 = np.zeros((DCN, ens_cnt), dtype = 'float16')
        Echo2 = np.zeros((DCN, ens_cnt), dtype = 'float16')
        Echo3 = np.zeros((DCN, ens_cnt), dtype = 'float16')
        Echo4 = np.zeros((DCN, ens_cnt), dtype = 'float16')
        Echo_AVG = np.zeros((DCN, ens_cnt), dtype = 'float16')
        PG1 = np.zeros((DCN, ens_cnt), dtype = 'uint8')
        PG2 = np.zeros((DCN, ens_cnt), dtype = 'uint8')
        PG3 = np.zeros((DCN, ens_cnt), dtype = 'uint8')
        PG4 = np.zeros((DCN, ens_cnt), dtype = 'uint8')
        ens = Ens(Ensnum, RTC, Ensmsb, BITResult, Soundspeed, XdcrDepth, Heading,
                  Pitch, Roll, Salin, Temp, MPT, Hdg_SD, Pitch_SD, Roll_SD, ADC, 
                  ErrorStatus, Press, PressVar, RTCY2K, Velocity1, Velocity2,
                  Velocity3, Velocity4, Corr1, Corr2, Corr3, Corr4, Corr_AVG, 
                  Echo1, Echo2, Echo3, Echo4, Echo_AVG, PG1, PG2, PG3, PG4)
        return(ens)
    #=============================================================================#
    def init_BT(valid_ens, Head):
        ens_cnt = len(valid_ens)
    #    DCN = Head['N_Cells'][0]
        PPE = np.zeros(ens_cnt, dtype = 'uint16')
        Delay = np.zeros(ens_cnt, dtype = 'uint16')
        CorrMin = np.zeros(ens_cnt, dtype = 'uint8')
        AmpMin  = np.zeros(ens_cnt, dtype = 'uint8')
        PGMin  = np.zeros(ens_cnt, dtype = 'uint8')
        Mode = np.zeros(ens_cnt, dtype = 'uint8')
        ErrVelMax = np.zeros(ens_cnt, dtype = 'float16')
        Range1 = np.zeros(ens_cnt, dtype = 'float16')
        Range2 = np.zeros(ens_cnt, dtype = 'float16')
        Range3 = np.zeros(ens_cnt, dtype = 'float16')
        Range4 = np.zeros(ens_cnt, dtype = 'float16')
        BTVel1 = np.zeros(ens_cnt, dtype = 'float16')
        BTVel2 = np.zeros(ens_cnt, dtype = 'float16')
        BTVel3 = np.zeros(ens_cnt, dtype = 'float16')
        BTVel4 = np.zeros(ens_cnt, dtype = 'float16')
        Corr1 = np.zeros(ens_cnt, dtype = 'uint8')
        Corr2 = np.zeros(ens_cnt, dtype = 'uint8')
        Corr3 = np.zeros(ens_cnt, dtype = 'uint8')
        Corr4 = np.zeros(ens_cnt, dtype = 'uint8')
        Amp1 = np.zeros(ens_cnt, dtype = 'uint8')
        Amp2 = np.zeros(ens_cnt, dtype = 'uint8')
        Amp3 = np.zeros(ens_cnt, dtype = 'uint8')
        Amp4 = np.zeros(ens_cnt, dtype = 'uint8')
        PG1 = np.zeros(ens_cnt, dtype = 'uint8')
        PG2 = np.zeros(ens_cnt, dtype = 'uint8')
        PG3 = np.zeros(ens_cnt, dtype = 'uint8')
        PG4 = np.zeros(ens_cnt, dtype = 'uint8')
        ReflMin = np.zeros(ens_cnt, dtype = 'float16')
        ReflNear = np.zeros(ens_cnt, dtype = 'float16')
        ReflFar = np.zeros(ens_cnt, dtype = 'float16')
        ReflVel1 = np.zeros(ens_cnt, dtype = 'float16') 
        ReflVel2 = np.zeros(ens_cnt, dtype = 'float16')
        ReflVel3 = np.zeros(ens_cnt, dtype = 'float16')
        ReflVel4 = np.zeros(ens_cnt, dtype = 'float16')
        ReflCorr1 = np.zeros(ens_cnt, dtype = 'uint8')
        ReflCorr2 = np.zeros(ens_cnt, dtype = 'uint8')
        ReflCorr3 = np.zeros(ens_cnt, dtype = 'uint8')
        ReflCorr4 = np.zeros(ens_cnt, dtype = 'uint8')
        ReflInt1 = np.zeros(ens_cnt, dtype = 'float16')
        ReflInt2 = np.zeros(ens_cnt, dtype = 'float16')
        ReflInt3 = np.zeros(ens_cnt, dtype = 'float16')
        ReflInt4 = np.zeros(ens_cnt, dtype = 'float16')
        ReflPG1 = np.zeros(ens_cnt, dtype = 'uint8')
        ReflPG2 = np.zeros(ens_cnt, dtype = 'uint8')
        ReflPG3 = np.zeros(ens_cnt, dtype = 'uint8')
        ReflPG4 = np.zeros(ens_cnt, dtype = 'uint8')
        BTdepthMax = np.zeros(ens_cnt, dtype = 'float16')
        RSSI1 = np.zeros(ens_cnt, dtype = 'float16')
        RSSI2 = np.zeros(ens_cnt, dtype = 'float16')
        RSSI3 = np.zeros(ens_cnt, dtype = 'float16')
        RSSI4 = np.zeros(ens_cnt, dtype = 'float16')
        Gain = np.zeros(ens_cnt, dtype = 'uint8')
        BT_data = BT(PPE, Delay, CorrMin, AmpMin, PGMin, Mode, ErrVelMax, 
                     Range1, Range2, Range3, Range4, BTVel1, BTVel2, BTVel3, 
                     BTVel4, Corr1, Corr2, Corr3, Corr4, Amp1, Amp2, Amp3, Amp4,
                     PG1, PG2, PG3, PG4, ReflMin, ReflNear, ReflFar, ReflVel1, 
                     ReflVel2, ReflVel3, ReflVel4, ReflCorr1, ReflCorr2, ReflCorr3,
                     ReflCorr4, ReflInt1, ReflInt2, ReflInt3, ReflInt4, ReflPG1,
                     ReflPG2, ReflPG3, ReflPG4, BTdepthMax, RSSI1, RSSI2, RSSI3,
                     RSSI4, Gain) 
        return(BT_data)
    #=============================================================================#
    def decode_fixed_leader(filename, offset, Head):
        # Function to decode the fixed leader information and store them to 'Head'
        # Move to fixed leader and read first bytes to check truth
        fi = open(filename, 'rb')
        fi.seek(offset[0], 0)
        # Test for Ensemble Header ID 0x0000
        if ba.hexlify(fi.read(2)) == b"0000": # Fixed Leader
    #        print 'Fixed Leader found' # Debug Information
            Head['CPU_ver'] = struct.unpack('<B', fi.read(1))[0]
            Head['CPU_rev'] = struct.unpack('<B', fi.read(1))[0]
            # read bitwise to decode system config
            byte1 = str(bin(struct.unpack('B', fi.read(1))[0]))[2:].zfill(8)
            byte2 = str(bin(struct.unpack('B', fi.read(1))[0]))[2:].zfill(8)
            # 3 LSB Bytes for System Frequency
            if byte1[5:] == b'000':
                Head['Sys_Freq'] = '75 kHz'
            elif byte1[5:] == b'001':
                Head['Sys_Freq'] = '150 kHz'
            elif byte1[5:] == b'010':
                Head['Sys_Freq'] = '300 kHz'
            elif byte1[5:] == b'011':
                Head['Sys_Freq'] = '600 kHz'
            elif byte1[5:] == b'100':
                Head['Sys_Freq'] = '1200 kHz'
            elif byte1[5:] == b'101':
                Head['Sys_Freq'] = '2400 kHz'
            else:
                Head['Sys_Freq'] = 'Not given'
            # 4th LSB for Beam Pattern:
            if byte1[4] == b'0':
                Head['Beam_Pattern'] = 'Concave'
            elif byte1[4] == b'1':
                Head['Beam_Pattern'] = 'Convex'
            else:
                Head['Beam_Pattern'] = 'Not given'
            # 5th to 6th LSB for Sensor Config
            if byte1[2:4] == b'00':
                Head['Sensor_Cfg'] = 'Sensor Cfg #1'
            elif byte1[2:4] == b'01':
                Head['Sensor_Cfg'] = 'Sensor Cfg #2'
            elif byte1[2:4] == b'10':
                Head['Sensor_Cfg'] = 'Sensor Cfg #3'
            else:
                Head['Sensor_Cfg'] = 'Not given'
            # 7th LSB for Beam Pattern:
            if byte1[1] == b'0':
                Head['Xdcr_Head'] = 'Xdcr Head not attached'
            elif byte1[1] == b'1':
                Head['Xdcr_Head'] = 'Xdcr Head attached'
            else:
                Head['Xdcr_Head'] = 'Not given'
            # 8th LSB for Beam Pattern:
            if byte1[0] == b'0':
                Head['Xdcr_Facing'] = 'Down'
            elif byte1[0] == b'1':
                Head['Xdcr_Facing'] = 'Up'
            else:
                Head['Xdcr_Facing'] = 'Not given'
            # 9th to 10th LSB for Sensor Config
            if byte2[6:] == b'00':
                Head['Beam_Angle'] = '15 Degree'
            elif byte2[6:] == b'01':
                Head['Beam_Angle'] = '20 Degree'
            elif byte2[6:] == b'10':
                Head['Beam_Angle'] = '30 Degree'
            else:
                Head['Beam_Angle'] = 'Not given'
            # 11th and 12th LSB is spare and does not contain information
            # Bits 13 to 16 for Beam Config
            if byte2[0:4] == b'0100':
                Head['Beam_Cfg'] = '4 Beam Janus'
            elif byte2[0:4] == b'0101':
                Head['Beam_Cfg'] = '5 Beam Janus w/ Demod'
            elif byte2[0:4] == b'1111':
                Head['Beam_Cfg'] = '5 Beam Janus w/ 2 Demod'
            else:
                Head['Beam_Cfg'] = 'Not given' 
            # Unpack next byte. Value of 0 means true Data, 1 for simulated
            byte1 = struct.unpack('B', fi.read(1))[0]
            if byte1 == 0:
                Head['Real_Data'] = 'True'
            elif byte1 == 1:
                Head['Real_Data'] = 'False'
            else:
                Head['Real_Data'] = 'Not given'
            # Skip next byte because it is spare
            fi.seek(1, 1)
            # Number of Beams
            Head['N_Beams'] = struct.unpack('B', fi.read(1))[0]
            # Number of Depth Cells
            Head['N_Cells'] = struct.unpack('B', fi.read(1))[0]
            # Pings per Ensemble
            Head['N_PingsPerEns'] = struct.unpack('<H', fi.read(2))[0]
            # Depth Cell Size
            Head['DepthCellSize'] = struct.unpack('<H', fi.read(2))[0]
            # Blank
            Head['Blank'] = struct.unpack('<H', fi.read(2))[0]
            # Water Mode
            Head['WaterMode'] = struct.unpack('B', fi.read(1))[0]
            # Correlation Threshold
            Head['CorrThreshold'] = struct.unpack('B', fi.read(1))[0]
            # Code Repititions
            Head['Code_Repts'] = struct.unpack('B', fi.read(1))[0]
            # Minimum % Good
            Head['MinPG'] = struct.unpack('B', fi.read(1))[0]
            # Error velocity threshold
            Head['ErrVelThreshold'] = struct.unpack('<H', fi.read(2))[0]
            # Pingtime
            timestring = ''
            for k in range(0,3):
                byte1 = struct.unpack('B', fi.read(1))[0]
                if k < 1:
                    timestring = timestring + str(byte1).zfill(2) + ':'
                elif k >= 1 and k < 2:
                    timestring = timestring + str(byte1).zfill(2) + '.'
                else:
                    timestring = timestring + str(byte1).zfill(2)
            Head['TimeBetweenPings'] = timestring
            del timestring
            # Coordinate Xfrm
            byte1 = str(bin(struct.unpack('B', fi.read(1))[0]))[2:].zfill(8)
            Head['RawCoordXfrm'] = byte1
            # Decode RawCoordXform for better Readability for users
            Xfrm = ''
            if byte1[3:5] == b'00':
                Xfrm = 'Beam'
                Head['Vel_field1'] = 'To Beam 1'
                Head['Vel_field2'] = 'To Beam 2'
                Head['Vel_field3'] = 'To Beam 3'
                Head['Vel_field4'] = 'To Beam 4'
            elif byte1[3:5] == b'01':
                Xfrm = 'Instrument'
                Head['Vel_field1'] = 'Beam 1 - 2'
                Head['Vel_field2'] = 'Beam 4 - 3'
                Head['Vel_field3'] = 'To Xdcr'
                Head['Vel_field4'] = 'Error'
            elif byte1[3:5] == b'10':
                Xfrm = 'Ship'
                Head['Vel_field1'] = 'To Stbd'
                Head['Vel_field2'] = 'To Aft'
                Head['Vel_field3'] = 'Up'
                Head['Vel_field4'] = 'Error'
            elif byte1[3:5] == b'11':
                Xfrm = 'Earth'
                Head['Vel_field1'] = 'East'
                Head['Vel_field2'] = 'North'
                Head['Vel_field3'] = 'Up'
                Head['Vel_field4'] = 'Error'
            if byte1[5] == b'1':
                Xfrm = Xfrm + ' +Tilts'
            if byte1[6] == b'1':
                Xfrm = Xfrm + ' +3 Beam'
            if byte1[7] == b'1':
                Xfrm = Xfrm + ' +Bin Mapping'
            Head['CoordXfrm'] = Xfrm
            del Xfrm
            # Heading Alignment, i.e. Beam 3 Misalignment
            Head['EA'] = float(struct.unpack('<h', fi.read(2))[0])/100
            # Heading Bias, i.e. constant magnetic deviation
            Head['EB'] = float(struct.unpack('<h', fi.read(2))[0])/100
            # Sensor sources
            byte1 = str(bin(struct.unpack('B', fi.read(1))[0]))[2:].zfill(8)
            Head['Sensors'] = byte1
            byte1 = str(bin(struct.unpack('B', fi.read(1))[0]))[2:].zfill(8)
            Head['Sensor_Avail'] = byte1
            # First bin and transmit distance
            Head['FirstBin'] = float(struct.unpack('<H', fi.read(2))[0])/100
            Head['XmtLength'] = float(struct.unpack('<H', fi.read(2))[0])/100
            # Water Layer Bins
            Head['WL_Start'] = struct.unpack('B', fi.read(1))[0]
            Head['WL_End'] = struct.unpack('B', fi.read(1))[0]
            # False Target Threshold
            Head['FalseTargetThreshold'] = struct.unpack('B', fi.read(1))[0]
            # Jump spare byte
            fi.seek(1, 1)
            # Lag Distance
            Head['LagDistance'] = float(struct.unpack('<H', fi.read(2))[0])/100
            # CPU Board Serial
            Serial = ''
            for k in range(0, 8):
                byte1 = ba.hexlify(fi.read(1))
                Serial = Serial + ' ' +byte1.decode()
            Head['CPUBoardSerial'] = Serial
            # Bandwidth
            byte1 = struct.unpack('H', fi.read(2))[0]
            if byte1 == b'0':
                Head['Bandwidth'] = 'BB'
            elif byte1 == b'1':
                Head['Bandwidth'] = 'NB'
            else:
                Head['Bandwidth'] = 'na'
            # System Power
            Head['XmtPower'] = struct.unpack('B', fi.read(1))[0]
        fi.close()
        return(Head)
    #=============================================================================#
    def decode_main_data(filename, valid_ens, data_offset):
        # Main decoding work starting here
        fi = open(filename, 'rb')
        # Create dictionary with all the keys, temporary version. Can be refined 
        # quite a lot...
        block_offset = {}
        IDs()
        for element in data_offset:
            fi.seek(element, 0)
            twobytes = ba.hexlify(fi.read(2))
            if twobytes == IDdict['variable_leader']:
                block_offset['variable_leader'] = element
            elif twobytes == IDdict['velocity']:
                block_offset['velocity'] = element
            elif twobytes == IDdict['correlation']:
                block_offset['correlation'] = element
            elif twobytes == IDdict['echo']:
                block_offset['echo'] = element
            elif twobytes == IDdict['percent_good']:
                block_offset['percent_good'] = element
            else:
                continue
        del(twobytes)
        # Go to work now.
        eno = 0
        echo_db = 0.45
        # Main Loop for decoding (filename, valid_ens, data_offset)
        for ensemble in valid_ens:
            # Every ensemble has multiple data fields. This adresse them
            # Variable Leader, 0h8000
            fi.seek(ensemble + block_offset['variable_leader'] + 2, 0)
            ens.Ensnum[eno] = struct.unpack('<H', fi.read(2))[0]
            # RTC with 7 fields
            for i in range(0, 7):
                ens.RTC[eno, i] = struct.unpack('B', fi.read(1))[0]
            # The field Ensmsb indicates 1 if file has more than 65535 ensembles
            ens.Ensmsb[eno] = struct.unpack('B', fi.read(1))[0]
            ens.BITResult[eno] = (
                    str(bin(struct.unpack('B', fi.read(1))[0]))[2:].zfill(8) + 
                    ' ' +
                    str(bin(struct.unpack('B', fi.read(1))[0]))[2:].zfill(8))
            ens.Soundspeed[eno] = struct.unpack('<H', fi.read(2))[0]
            ens.XdcrDepth[eno] = struct.unpack('H', fi.read(2))[0] / 10 # dm -> m
            ens.Heading[eno] = float(struct.unpack('<H', fi.read(2))[0]) / 100
            ens.Pitch[eno] = float(struct.unpack('<h', fi.read(2))[0]) / 100
            ens.Roll[eno] = float(struct.unpack('<h', fi.read(2))[0]) / 100
            ens.Salin[eno] = struct.unpack('<H', fi.read(2))[0]
            ens.Temp[eno] = float(struct.unpack('<h', fi.read(2))[0]) / 100
            for i in range(0, 3):
                ens.MPT[eno, i] = struct.unpack('B', fi.read(1))[0]
            ens.Hdg_SD[eno] = struct.unpack('B', fi.read(1))[0]
            ens.Pitch_SD[eno] = struct.unpack('B', fi.read(1))[0]
            ens.Roll_SD[eno] = struct.unpack('B', fi.read(1))[0]
            for i in range(0, 8):
                ens.ADC[eno, i] = struct.unpack('B', fi.read(1))[0]
            for i in range(0, 4):
                ens.ErrorStatus[eno, i] = str(bin(
                        struct.unpack('B', fi.read(1))[0]))[2:].zfill(8)
            # Skip two bytes, reserved by RDI for future use
            fi.seek(2, 1)
            ens.Press[eno] = struct.unpack('<I', fi.read(4))[0]
            ens.PressVar[eno] = struct.unpack('<I', fi.read(4))[0]
            fi.seek(1, 1) # skip one spare byte
            for i in range(0, 8):
                ens.RTCY2K[eno, i] = struct.unpack('B', fi.read(1))[0]
            # data type 0h0001, Velocity
            fi.seek(ensemble + block_offset['velocity'], 0)
            fi.seek(2, 1) # skip ID bytes
            # Velocity Data, axis 0 is depth, axis 1 is ensembles. 
            # Meaning of velocity 1 - 4 is shown in Head['Vel_fieldx']
            for i in range(0, Head['N_Cells'][0]):
                ens.Velocity1[i, eno] = (
                        float(struct.unpack('<h', fi.read(2))[0]) / 1000)
                ens.Velocity2[i, eno] = (
                        float(struct.unpack('<h', fi.read(2))[0]) / 1000)
                ens.Velocity3[i, eno] = (
                        float(struct.unpack('<h', fi.read(2))[0]) / 1000)
                ens.Velocity4[i, eno] = (
                        float(struct.unpack('<h', fi.read(2))[0]) / 1000)
            # data type 0h0002, Correlation
            fi.seek(ensemble + block_offset['correlation'], 0) 
            fi.seek(2, 1) # skip ID bytes
            # Correlation Data, axis 0 is depth, axis 1 is ensembles.
            # Corr_AVG is a simple mean value of the four beams
            for i in range(0, Head['N_Cells'][0]):
                ens.Corr1[i, eno] = struct.unpack('B', fi.read(1))[0]
                ens.Corr2[i, eno] = struct.unpack('B', fi.read(1))[0]
                ens.Corr3[i, eno] = struct.unpack('B', fi.read(1))[0]
                ens.Corr4[i, eno] = struct.unpack('B', fi.read(1))[0]
                ens.Corr_AVG[i, eno] = np.mean((ens.Corr1[i, eno],
                            ens.Corr2[i, eno], ens.Corr3[i, eno],
                            ens.Corr4[i, eno]))
            # data type 0h0003, Echo Intensity
            fi.seek(ensemble + block_offset['echo'], 0) 
            fi.seek(2, 1) # skip ID bytes
            # Echo Data, axis 0 is depth, axis 1 is ensembles.
            # Echo Intensity is currently not calibrated. 0.45 db/count is just a 
            # guess. Average is a simple mean of all 4 values
            for i in range(0, Head['N_Cells'][0]):
                ens.Echo1[i, eno] = float(
                        struct.unpack('B', fi.read(1))[0]) * echo_db
                ens.Echo2[i, eno] = float(
                        struct.unpack('B', fi.read(1))[0]) * echo_db
                ens.Echo3[i, eno] = float(
                        struct.unpack('B', fi.read(1))[0]) * echo_db
                ens.Echo4[i, eno] = float(
                        struct.unpack('B', fi.read(1))[0]) * echo_db
                ens.Echo_AVG[i, eno] = np.mean((ens.Echo1[i, eno],
                            ens.Echo2[i, eno], ens.Echo3[i, eno],
                            ens.Echo4[i, eno]))
            # data type 0h0004, percent good    
            fi.seek(ensemble + block_offset['percent_good'], 0) 
            fi.seek(2, 1) # skip ID bytes
            # Percent Good Data, axis 0 is depth, axis 1 is ensembles.
            # For Meaning of the four fields see RDIs Output Data Format Manual
            for i in range(0, Head['N_Cells'][0]):
                ens.PG1[i, eno] = struct.unpack('B', fi.read(1))[0]
                ens.PG2[i, eno] = struct.unpack('B', fi.read(1))[0] 
                ens.PG3[i, eno] = struct.unpack('B', fi.read(1))[0]
                ens.PG4[i, eno] = struct.unpack('B', fi.read(1))[0]    
            # Next Ensemble iteration
            eno += 1
        # Replace bad velocity (-32768 mm/s) with nan
        ens.Velocity1[ens.Velocity1 == -32.768] = 'nan'    
        ens.Velocity2[ens.Velocity1 == -32.768] = 'nan'
        ens.Velocity3[ens.Velocity1 == -32.768] = 'nan'
        ens.Velocity4[ens.Velocity1 == -32.768] = 'nan'
        print('Coordinates are Velocity 1 to 4: ', Head['Vel_field1'][0],\
            Head['Vel_field2'][0], Head['Vel_field3'][0], Head['Vel_field4'][0])
        fi.close()
        del(eno)
        return(ens)
    #=============================================================================#
    def decode_BT(filename, valid_ens, data_offset):
        fi = open(filename, 'rb')
        eno = 0
        IDs()
        # finds the correct byte offset
        for element in data_offset:
            fi.seek(element, 0)
            twobytes = ba.hexlify(fi.read(2))
            if twobytes == IDdict['bottom_track']:
                BT_offset = element
            else:
                continue
            del(twobytes)
        # does the main work    
        for ensemble in valid_ens:
            # Seek start point of BT data and skip two ID bytes
            fi.seek(ensemble + BT_offset + 2, 0)
    #        if eno == 1:
    #            print BT_offset
            # Pings per Ensemble
            bt_data.PPE[eno] = struct.unpack('<H', fi.read(2))[0]
            # Delay befor reacquire in ensembles
            bt_data.Delay[eno] = struct.unpack('<H', fi.read(2))[0]
            # Correlatin Magnitude Min
            bt_data.CorrMin[eno] = struct.unpack('B', fi.read(1))[0]
            # Eval Amplitude Minimum
            bt_data.AmpMin[eno] = struct.unpack('B', fi.read(1))[0]
            # Minimum Percent Good
            bt_data.PGMin[eno] = struct.unpack('B', fi.read(1))[0]
            # Bottom Tracking Mode
            bt_data.Mode[eno] = struct.unpack('B', fi.read(1))[0]
            # Error Velocity Max in m/s
            bt_data.ErrVelMax[eno] = (
                    float(struct.unpack('<H', fi.read(2))[0]) / 1000)
            # skip reserved bytes
            fi.seek(4, 1)
            # BT ranges in m
            bt_data.Range1[eno] = (
                    float(struct.unpack('<H', fi.read(2))[0]) / 100)
            bt_data.Range2[eno] = (
                    float(struct.unpack('<H', fi.read(2))[0]) / 100)
            bt_data.Range3[eno] = (
                    float(struct.unpack('<H', fi.read(2))[0]) / 100)
            bt_data.Range4[eno] = (
                    float(struct.unpack('<H', fi.read(2))[0]) / 100)
            # BT velocities
            bt_data.BTVel1[eno] = (
                    float(struct.unpack('<H', fi.read(2))[0]) / 1000)
            bt_data.BTVel2[eno] = (
                    float(struct.unpack('<H', fi.read(2))[0]) / 1000)
            bt_data.BTVel3[eno] = (
                    float(struct.unpack('<H', fi.read(2))[0]) / 1000)
            bt_data.BTVel4[eno] = (
                    float(struct.unpack('<H', fi.read(2))[0]) / 1000)
            # BT Beam Correlation Magnitudes
            bt_data.Corr1[eno] = struct.unpack('B', fi.read(1))[0]
            bt_data.Corr2[eno] = struct.unpack('B', fi.read(1))[0]
            bt_data.Corr3[eno] = struct.unpack('B', fi.read(1))[0]
            bt_data.Corr4[eno] = struct.unpack('B', fi.read(1))[0]
            # BT Beam Evaluation Amplitude
            bt_data.Amp1[eno] = struct.unpack('B', fi.read(1))[0]
            bt_data.Amp2[eno] = struct.unpack('B', fi.read(1))[0]
            bt_data.Amp3[eno] = struct.unpack('B', fi.read(1))[0]
            bt_data.Amp4[eno] = struct.unpack('B', fi.read(1))[0]
            # BT Beam Percent Good
            bt_data.PG1[eno] = struct.unpack('B', fi.read(1))[0]
            bt_data.PG2[eno] = struct.unpack('B', fi.read(1))[0]
            bt_data.PG3[eno] = struct.unpack('B', fi.read(1))[0]
            bt_data.PG4[eno] = struct.unpack('B', fi.read(1))[0]
            # BT Ref Layer Miniumum Layer Size
            bt_data.ReflMin[eno] = (
                    float(struct.unpack('<H', fi.read(2))[0]) / 10)
            bt_data.ReflNear[eno] = (
                    float(struct.unpack('<H', fi.read(2))[0]) / 10)
            bt_data.ReflFar[eno] = (
                    float(struct.unpack('<H', fi.read(2))[0]) / 10)
            # BT Ref Layer Velocities
            bt_data.ReflVel1[eno] = (
                    float(struct.unpack('<H', fi.read(2))[0]) / 1000)
            bt_data.ReflVel2[eno] = (
                    float(struct.unpack('<H', fi.read(2))[0]) / 1000)
            bt_data.ReflVel3[eno] = (
                    float(struct.unpack('<H', fi.read(2))[0]) / 1000)
            bt_data.ReflVel4[eno] = (
                    float(struct.unpack('<H', fi.read(2))[0]) / 1000)
            # BT Ref Layer Correlation Data
            bt_data.ReflCorr1[eno] = struct.unpack('B', fi.read(1))[0]
            bt_data.ReflCorr2[eno] = struct.unpack('B', fi.read(1))[0]
            bt_data.ReflCorr3[eno] = struct.unpack('B', fi.read(1))[0]
            bt_data.ReflCorr4[eno] = struct.unpack('B', fi.read(1))[0]
            # BT Ref Layer Intensity
            bt_data.ReflInt1[eno] = struct.unpack('B', fi.read(1))[0]
            bt_data.ReflInt2[eno] = struct.unpack('B', fi.read(1))[0]
            bt_data.ReflInt3[eno] = struct.unpack('B', fi.read(1))[0]
            bt_data.ReflInt4[eno] = struct.unpack('B', fi.read(1))[0]
            # BT Ref Layer Percent Good
            bt_data.ReflPG1[eno] = struct.unpack('B', fi.read(1))[0]
            bt_data.ReflPG2[eno] = struct.unpack('B', fi.read(1))[0]
            bt_data.ReflPG3[eno] = struct.unpack('B', fi.read(1))[0]
            bt_data.ReflPG4[eno] = struct.unpack('B', fi.read(1))[0]
            # BT Max depth two look for Bottom
            bt_data.BTdepthMax[eno] = (
                    float(struct.unpack('<H', fi.read(2))[0]) / 10)
            # BT RSSI, rough guess, the 0.45 are approximate. This value differs
            # with every instrument and beam...
            bt_data.RSSI1[eno] = (
                    float(struct.unpack('B', fi.read(1))[0]) * 0.45)
            bt_data.RSSI2[eno] = (
                    float(struct.unpack('B', fi.read(1))[0]) * 0.45)
            bt_data.RSSI3[eno] = (
                    float(struct.unpack('B', fi.read(1))[0]) * 0.45)
            bt_data.RSSI4[eno] = (
                    float(struct.unpack('B', fi.read(1))[0]) * 0.45)
            # BT Gain Value
            bt_data.Gain[eno] = struct.unpack('B', fi.read(1))[0]
            eno += 1
        # Replace bad values -32768 mm/s with nan
        bt_data.BTVel1[bt_data.BTVel1 == -32.768] = 'nan'
        bt_data.BTVel2[bt_data.BTVel1 == -32.768] = 'nan'
        bt_data.BTVel3[bt_data.BTVel1 == -32.768] = 'nan'
        bt_data.BTVel4[bt_data.BTVel1 == -32.768] = 'nan'
        fi.close()
        del(eno)
        return(bt_data)
    #==============================================================================
    # Main Program
    #==============================================================================

    tic()
    times = []
    print("Started skript to decode raw pd0 files.")

    # Only for Development purposes
    filename = "C:/dev/adcp_bin/testfiles/PF260040.pd0"
    filename = "/home/lucas/gliderdata/tests/comet_ctd_noise/qc290849.pd0"
    filesize = os.path.getsize(filename)

    # Search fpr possible start points
    print("Looking for Ensembles in File ...")
    possible_ens = find_possible_ens(filename)
    times.append(float(toc())) # Time for finding possible starts


    # Validation of ensembles via checksum
    tic()
    valid_ens = validify(filename, possible_ens)
    ndata_types, data_offset = find_data_type_offset(filename, valid_ens[0])
    times.append(float(toc())) # Time for validation
    print("Found %d valid ensembles." %len(valid_ens))

    # Decode Fixed Leader, one pass module
    print("Decoding main Data ...")
    tic()
    Head = init_fixed_leader()
    Head = decode_fixed_leader(filename, data_offset, Head)
    times.append(float(toc())) # time decoding fixed leader

    # Decode Main Data Sets, that is Leader (Ancillery), Velocity, Correlation, 
    # Echo Intensity and Percent Good
    tic()
    ens = init_Ens(valid_ens, Head)
    decode_main_data(filename, valid_ens, data_offset)
    times.append(float(toc()))
    print("Done")
    tic()
    print("Decoding Bottom Track Data ...")
    bt_data = init_BT(valid_ens, Head)
    decode_BT(filename, valid_ens, data_offset)
    times.append(float(toc()))
    print("Done")

    # clear workspace from all auxiliary variables
    del (filesize, possible_ens, startTime_for_tictoc, valid_ens,
         data_offset)

    # Saves the main Variables to file
    with open('c:/dev/adcp_bin/testfiles/test.pkl', 'wb') as output:
        pickle.dump((Head, ens, bt_data), output, -1)
=======
    data = pd0.read(filename)
    idx = [i for i in pd0.ensemble_data_generator(data)]
    ens = Ensemble(idx[0])
    data = ens.decode()
    
    q=[i for i in pd0.ensemble_generator([filename])]
>>>>>>> ac782906
<|MERGE_RESOLUTION|>--- conflicted
+++ resolved
@@ -8,8 +8,7 @@
 # So das ist jetzt anders
 
 # add filename=... to log to a file instead.
-#logging.basicConfig(level=logging.DEBUG)
-logging.basicConfig(level=logging.ERROR)
+logging.basicConfig(level=logging.DEBUG)
 
 ENSEMBLE_VARIABLES = """Ensnum RTC Ensmsb BITResult Soundspeed XdcrDepth
 Heading Pitch Roll Salin Temp MPT Hdg_SD Pitch_SD 
@@ -117,12 +116,8 @@
         n_beams = None
         for offset in self.data_offsets:
             block_id = self.get_word(offset)
-<<<<<<< HEAD
-            if block_id == 0x0000:
-=======
             self.__offset = offset
             if block_id == 0x00:
->>>>>>> ac782906
                 data['fixed_leader'] = self.decode_fixed_leader()
                 n_cells = data['fixed_leader']['N_Cells']
                 n_beams = data['fixed_leader']['N_Beams']
@@ -140,7 +135,7 @@
                 data['percent_good'] = self.decode_percent_good(n_cells, n_beams)
             elif block_id == 0x0600:
                 data['bottom_track'] = self.decode_bottom_track(n_beams)
-            elif block_id == 0x2022:
+            elif block_id == 0x2202:
                 data['nav']=None
                 logging.debug("Decoding nav: TODO")
             else:
@@ -497,976 +492,12 @@
 
 if __name__ == "__main__":    
     filename = "/home/lucas/gliderdata/tests/comet_ctd_noise/qc290849.pd0"
-    filename = 'C:/dev/adcp_bin/testfiles/wr2large.pd0' #"PF230519.PD0"
+    filename = "PF230519.PD0"
     
     pd0 = PD0()
-<<<<<<< HEAD
-    if 0:
-        data = pd0.read(filename)
-        idx = [i for i in pd0.ensemble_data_generator(data)]
-        ens = Ensemble(idx[10])
-        data = ens.decode()
-    ens=[i for i in pd0.ensemble_generator([filename])]
-Q    
-# test code to be moved somewhere else.
-
-if 0:
-    if 0:
-        import glob
-        import timeconversion
-        import ndf
-
-        fns = glob.glob("/home/lucas/gliderdata/subex2016/adcp/PF*.PD0")
-        fns.sort()
-        V=[]
-        BT=[]
-        t = []
-
-        for ens in pd0.ensemble_generator(fns):
-            V.append([ens['velocity']['Velocity{}'.format(k)] for k in range(1,5)])
-            BT.append([ens['bottom_track']['BTVel{}'.format(k)] for k in range(1,5)])
-            ds = "20{} {} {} {} {} {}".format(*ens['variable_leader']['RTC'])
-            t.append(timeconversion.strptimeToEpoch(ds, "%Y %m %d %H %M %S"))
-        ncells = ens['fixed_leader']['N_Cells']
-        z0 = ens['fixed_leader']['Blank']
-        binsize = ens['fixed_leader']['DepthCellSize']
-        z = (z0+np.arange(ncells)*binsize)*1e-2
-        t=np.array(t)
-        V=np.array(V)
-        BT=np.array(BT)
-        data = ndf.NDF()
-        data.add_parameter("ue", "m/s", (t,z,V[:,0,:].T))
-        data.add_parameter("un", "m/s", (t,z,V[:,1,:].T))
-        data.add_parameter("uz", "m/s", (t,z,V[:,2,:].T))
-        data.add_parameter("uerr", "m/s", (t,z,V[:,3,:].T))
-        data.add_parameter("bte", "m/s", (t,BT[:,0].T))
-        data.add_parameter("btn", "m/s", (t,BT[:,1].T))
-        data.add_parameter("btz", "m/s", (t,BT[:,2].T))
-        data.add_parameter("bterr", "m/s", (t,BT[:,3].T))
-
-
-    def find_possible_ens(filename):
-        # Find possible starts and check if they represent valid ensembles
-        possible_ens = []
-        fi = open(filename, 'rb')
-        filesize = os.path.getsize(filename)
-        # Main loop to find possible start bytes
-        for fiby in range(filesize):
-            if fiby == 0:
-                hbyte1 = b""
-                hbyte2 = ba.hexlify(fi.read(1))
-            else:
-                hbyte1 = hbyte2
-                hbyte2 = ba.hexlify(fi.read(1))
-            #  Header ID word for pd0 is 0x7f7f
-            if hbyte2 + hbyte1 == b"7f7f":
-                possible_ens.append(fi.tell() - 2) # stores possible start points
-        fi.close()
-        return(possible_ens)
-
-    def validify(filename, possible_ens):
-        valid_ens = []
-        fi = open(filename, 'rb')
-        # Find valid Ensembles
-        for element in possible_ens:
-            chksum = 0
-            fi.seek(element + 2, 0)
-            # Determine offset to checksum by reading ensemble size in bytes
-            chksum_offset = struct.unpack('<H', fi.read(2))[0]
-
-            if chksum_offset >= 5000:
-                print("dropped", element, chksum_offset)
-                continue
-            # Seek and read ensemble chksum out of file
-            fi.seek(chksum_offset - 4, 1)
-            RDI_chksum = struct.unpack('<H', fi.read(2))[0]
-            fi.seek(element)
-            for k in range(0, chksum_offset):
-                chksum += struct.unpack('B', fi.read(1))[0]
-            chksum = chksum % 65536
-            if chksum == RDI_chksum:
-                valid_ens.append(element)
-            else:
-                print("dropped still")
-        fi.close()
-        print("done")
-        return(valid_ens)
-
-
-    #==============================================================================
-    # Define a structure similar to C++ or Matlab structs
-    #==============================================================================
-    class Ens(object):
-        # Defines C++ struct like data array for storing the Ensemble Data
-        def __init__(self, Ensnum, RTC, Ensmsb, BITResult, Soundspeed, XdcrDepth,
-                     Heading, Pitch, Roll, Salin, Temp, MPT, Hdg_SD, Pitch_SD, 
-                     Roll_SD, ADC, ErrorStatus, Press, PressVar, RTCY2K, Velocity1,
-                     Velocity2, Velocity3, Velocity4, Corr1, Corr2, Corr3, Corr4,
-                     Corr_AVG, Echo1, Echo2, Echo3, Echo4, Echo_AVG, PG1, PG2, PG3,
-                     PG4):
-            self.Ensnum = Ensnum
-            self.RTC = RTC
-            self.Ensmsb = Ensmsb
-            self.BITResult = BITResult
-            self.Soundspeed = Soundspeed
-            self.XdcrDepth = XdcrDepth
-            self.Heading = Heading
-            self.Pitch = Pitch
-            self.Roll = Roll
-            self.Salin = Salin
-            self.Temp = Temp
-            self.MPT = MPT
-            self.Hdg_SD = Hdg_SD
-            self.Pitch_SD = Pitch_SD
-            self.Roll_SD = Roll_SD
-            self.ADC = ADC
-            self.ErrorStatus = ErrorStatus
-            self.Press = Press
-            self.PressVar = PressVar
-            self.RTCY2K = RTCY2K
-            self.Velocity1 = Velocity1
-            self.Velocity2 = Velocity2
-            self.Velocity3 = Velocity3
-            self.Velocity4 = Velocity4
-            self.Corr1 = Corr1
-            self.Corr2 = Corr2
-            self.Corr3 = Corr3
-            self.Corr4 = Corr4
-            self.Corr_AVG = Corr_AVG
-            self.Echo1 = Echo1
-            self.Echo2 = Echo2
-            self.Echo3 = Echo3
-            self.Echo4 = Echo4
-            self.Echo_AVG = Echo_AVG
-            self.PG1 = PG1
-            self.PG2 = PG2
-            self.PG3 = PG3
-            self.PG4 = PG4
-
-    class BT(object):
-        # Defines C++ struct like data array for storing the Bottom Track Date
-        def __init__(self, PPE, Delay, CorrMin, AmpMin, PGMin, Mode, ErrVelMax, 
-                     Range1, Range2, Range3, Range4, BTVel1, BTVel2, BTVel3, 
-                     BTVel4, Corr1, Corr2, Corr3, Corr4, Amp1, Amp2, Amp3, Amp4,
-                     PG1, PG2, PG3, PG4, ReflMin, ReflNear, ReflFar, ReflVel1, 
-                     ReflVel2, ReflVel3, ReflVel4, ReflCorr1, ReflCorr2, ReflCorr3,
-                     ReflCorr4, ReflInt1, ReflInt2, ReflInt3, ReflInt4, ReflPG1,
-                     ReflPG2, ReflPG3, ReflPG4, BTdepthMax, RSSI1, RSSI2, RSSI3,
-                     RSSI4, Gain):
-            self.PPE = PPE
-            self.Delay = Delay
-            self.CorrMin = CorrMin
-            self.AmpMin = AmpMin
-            self.PGMin = PGMin
-            self.Mode = Mode
-            self.ErrVelMax = ErrVelMax
-            self.Range1 = Range1
-            self.Range2 = Range2
-            self.Range3 = Range3
-            self.Range4 = Range4
-            self.BTVel1 = BTVel1
-            self.BTVel2 = BTVel2
-            self.BTVel3 = BTVel3
-            self.BTVel4 = BTVel4
-            self.Corr1 = Corr1
-            self.Corr2 = Corr2
-            self.Corr3 = Corr3
-            self.Corr4 = Corr4
-            self.Amp1 = Amp1
-            self.Amp2 = Amp2
-            self.Amp3 = Amp3
-            self.Amp4 = Amp4
-            self.PG1 = PG1
-            self.PG2 = PG2
-            self.PG3 = PG3
-            self.PG4 = PG4
-            self.ReflMin = ReflMin
-            self.ReflNear = ReflNear
-            self.ReflFar = ReflFar
-            self.ReflVel1 = ReflVel1
-            self.ReflVel2 = ReflVel2
-            self.ReflVel3 = ReflVel3
-            self.ReflVel4 = ReflVel4
-            self.ReflCorr1 = ReflCorr1
-            self.ReflCorr2 = ReflCorr2
-            self.ReflCorr3 = ReflCorr3
-            self.ReflCorr4 = ReflCorr4
-            self.ReflInt1 = ReflInt1
-            self.ReflInt2 = ReflInt2
-            self.ReflInt3 = ReflInt3
-            self.ReflInt4 = ReflInt4
-            self.ReflPG1 = ReflPG1
-            self.ReflPG2 = ReflPG2
-            self.ReflPG3 = ReflPG3
-            self.ReflPG4 = ReflPG4
-            self.BTdepthMax = BTdepthMax
-            self.RSSI1 = RSSI1
-            self.RSSI2 = RSSI2
-            self.RSSI3 = RSSI3
-            self.RSSI4 = RSSI4
-            self.Gain = Gain
-    #==============================================================================
-    # Some internal functions
-    #==============================================================================
-    def tic():
-        # Emulates the tic function of matlab
-        global startTime_for_tictoc
-        startTime_for_tictoc = time.time()
-    #=============================================================================#
-    def toc():
-        #  Emulates the toc function of matlab
-        if 'startTime_for_tictoc' in globals():
-            t = str(time.time() - startTime_for_tictoc) 
-        else:
-            print("Toc: start time not set")
-        return(t)
-    #=============================================================================#
-    def IDs():
-        # Create dictionary with Block IDs
-        global IDdict
-        IDdict = {'fixed_leader' : b'0000',
-                  'variable_leader' : b'8000',
-                  'velocity' : b'0001',
-                  'correlation' : b'0002',
-                  'echo' : b'0003',
-                  'percent_good' : b'0004',
-                  'bottom_track' : b'0006',
-                  'nav' : b'2202'}
-        return(IDdict)
-    #=============================================================================#
-    def find_possible_ens(filename):
-        # Find possible starts and check if they represent valid ensembles
-        possible_ens = []
-        fi = open(filename, 'rb')
-        filesize = os.path.getsize(filename)
-        # Main loop to find possible start bytes
-        for fiby in range(filesize):
-            if fiby == 0:
-                hbyte1 = b""
-                hbyte2 = ba.hexlify(fi.read(1))
-            else:
-                hbyte1 = hbyte2
-                hbyte2 = ba.hexlify(fi.read(1))
-            #  Header ID word for pd0 is 0x7f7f
-            if hbyte2 + hbyte1 == b"7f7f":
-                possible_ens.append(fi.tell() - 2) # stores possible start points
-        fi.close()
-        return(possible_ens)
-    #=============================================================================#
-    def validify(filename, possible_ens):
-        valid_ens = []
-        fi = open(filename, 'rb')
-        # Find valid Ensembles
-        for element in possible_ens:
-            chksum = 0
-            fi.seek(element + 2, 0)
-            # Determine offset to checksum by reading ensemble size in bytes
-            chksum_offset = struct.unpack('<H', fi.read(2))[0]
-
-            if chksum_offset >= 5000:
-                print("dropped", element, chksum_offset)
-                continue
-            # Seek and read ensemble chksum out of file
-            fi.seek(chksum_offset - 4, 1)
-            RDI_chksum = struct.unpack('<H', fi.read(2))[0]
-            fi.seek(element)
-            for k in range(0, chksum_offset):
-                chksum += struct.unpack('B', fi.read(1))[0]
-            chksum = chksum % 65536
-            if chksum == RDI_chksum:
-                valid_ens.append(element)
-            else:
-                print("dropped still")
-        fi.close()
-        print("done")
-        return(valid_ens)
-    #=============================================================================#
-    def find_data_type_offset(filename, ensemble_start_byte):
-        # Determine how many data types are in the next ensemble and save the start
-        # bytes of each data type in vector. This is convenient to find the start
-        # bytes for later processing
-        fi = open(filename, 'rb')
-        data_type_offsets = []
-        # Byte 6 contains Number of data types in this ensemble
-        fi.seek(ensemble_start_byte + 5)
-        ndata_types = struct.unpack('B', fi.read(1))[0]
-        # Following byte contain offset to data types
-        for n in range(0, ndata_types):
-            data_type_offsets.append(struct.unpack('<H', fi.read(2))[0])
-        fi.close()
-        return(ndata_types, data_type_offsets)
-    #=============================================================================#
-    def init_fixed_leader():
-        # Initialize array for storage of Header Information
-        Head = np.zeros(1, dtype = [('CPU_ver' ,'uint8'),
-                                     ('CPU_rev', 'uint8'),
-                                     ('Sys_Freq', 'a20'),
-                                     ('Beam_Pattern', 'a20'),
-                                     ('Sensor_Cfg', 'a20'),
-                                     ('Xdcr_Head', 'a25'),
-                                     ('Xdcr_Facing', 'a9'),
-                                     ('Beam_Angle', 'a9'),
-                                     ('Beam_Cfg', 'a25'),
-                                     ('Real_Data', 'a9'),
-                                     ('N_Beams', 'uint8'),
-                                     ('N_Cells', 'uint8'),
-                                     ('N_PingsPerEns', 'uint16'),
-                                     ('DepthCellSize', 'uint16'),
-                                     ('Blank', 'uint16'),
-                                     ('WaterMode', 'uint8'),
-                                     ('CorrThreshold', 'uint8'),
-                                     ('Code_Repts', 'uint8'),
-                                     ('MinPG', 'uint8'),
-                                     ('ErrVelThreshold', 'uint16'),
-                                     ('TimeBetweenPings', 'a8'),
-                                     ('RawCoordXfrm', 'a8'),
-                                     ('CoordXfrm', 'a40'),
-                                     ('Vel_field1', 'a12'),
-                                     ('Vel_field2', 'a12'),
-                                     ('Vel_field3', 'a12'),
-                                     ('Vel_field4', 'a12'),
-                                     ('EA', 'float16'),
-                                     ('EB', 'float16'),
-                                     ('EZ', 'a8'),
-                                     ('Sensors', 'a8'),
-                                     ('Sensor_Avail', 'a8'),
-                                     ('FirstBin', 'uint16'),
-                                     ('XmtLength', 'uint16'),
-                                     ('WL_Start', 'uint8'),
-                                     ('WL_End', 'uint8'),
-                                     ('FalseTargetThreshold', 'uint8'),
-                                     ('CX', 'uint8'),
-                                     ('LagDistance', 'float16'),
-                                     ('CPUBoardSerial', 'a24'),
-                                     ('Bandwidth', 'a2'),
-                                     ('XmtPower', 'uint8')])
-        return(Head)
-    #=============================================================================#
-    def init_Ens(valid_ens, Head):
-        ens_cnt = len(valid_ens)
-        DCN = Head['N_Cells'][0]
-        Ensnum = np.zeros(ens_cnt, dtype= 'uint16')
-        RTC = np.zeros((ens_cnt, 7), dtype = 'uint8')
-        Ensmsb = np.zeros(ens_cnt, dtype = 'uint8')
-        BITResult = np.zeros(ens_cnt, dtype = 'a17')
-        Soundspeed = np.zeros(ens_cnt, dtype = 'uint16')
-        XdcrDepth = np.zeros(ens_cnt, dtype = 'float16')
-        Heading = np.zeros(ens_cnt, dtype = 'float16')
-        Pitch = np.zeros(ens_cnt, dtype = 'float16')
-        Roll = np.zeros(ens_cnt, dtype = 'float16')
-        Salin = np.zeros(ens_cnt, dtype = 'uint16')
-        Temp = np.zeros(ens_cnt, dtype = 'float16')
-        MPT = np.zeros((ens_cnt, 3), dtype = 'uint8')
-        Hdg_SD = np.zeros(ens_cnt, dtype = 'uint8')
-        Pitch_SD = np.zeros(ens_cnt, dtype = 'uint8')
-        Roll_SD = np.zeros(ens_cnt, dtype = 'uint8')
-        ADC = np.zeros((ens_cnt, 8), dtype = 'uint8')
-        ErrorStatus = np.zeros((ens_cnt, 4), dtype = 'a8')
-        Press = np.zeros(ens_cnt, dtype = 'uint32')
-        PressVar = np.zeros(ens_cnt, dtype = 'uint32')
-        RTCY2K = np.zeros((ens_cnt, 8), dtype = 'uint8')
-        Velocity1 = np.zeros((DCN, ens_cnt), dtype = 'float16')
-        Velocity2 = np.zeros((DCN, ens_cnt), dtype = 'float16')
-        Velocity3 = np.zeros((DCN, ens_cnt), dtype = 'float16')
-        Velocity4 = np.zeros((DCN, ens_cnt), dtype = 'float16')
-        Corr1 = np.zeros((DCN, ens_cnt), dtype = 'uint8')
-        Corr2 = np.zeros((DCN, ens_cnt), dtype = 'uint8')
-        Corr3 = np.zeros((DCN, ens_cnt), dtype = 'uint8')
-        Corr4 = np.zeros((DCN, ens_cnt), dtype = 'uint8')
-        Corr_AVG = np.zeros((DCN, ens_cnt), dtype = 'float16')
-        Echo1 = np.zeros((DCN, ens_cnt), dtype = 'float16')
-        Echo2 = np.zeros((DCN, ens_cnt), dtype = 'float16')
-        Echo3 = np.zeros((DCN, ens_cnt), dtype = 'float16')
-        Echo4 = np.zeros((DCN, ens_cnt), dtype = 'float16')
-        Echo_AVG = np.zeros((DCN, ens_cnt), dtype = 'float16')
-        PG1 = np.zeros((DCN, ens_cnt), dtype = 'uint8')
-        PG2 = np.zeros((DCN, ens_cnt), dtype = 'uint8')
-        PG3 = np.zeros((DCN, ens_cnt), dtype = 'uint8')
-        PG4 = np.zeros((DCN, ens_cnt), dtype = 'uint8')
-        ens = Ens(Ensnum, RTC, Ensmsb, BITResult, Soundspeed, XdcrDepth, Heading,
-                  Pitch, Roll, Salin, Temp, MPT, Hdg_SD, Pitch_SD, Roll_SD, ADC, 
-                  ErrorStatus, Press, PressVar, RTCY2K, Velocity1, Velocity2,
-                  Velocity3, Velocity4, Corr1, Corr2, Corr3, Corr4, Corr_AVG, 
-                  Echo1, Echo2, Echo3, Echo4, Echo_AVG, PG1, PG2, PG3, PG4)
-        return(ens)
-    #=============================================================================#
-    def init_BT(valid_ens, Head):
-        ens_cnt = len(valid_ens)
-    #    DCN = Head['N_Cells'][0]
-        PPE = np.zeros(ens_cnt, dtype = 'uint16')
-        Delay = np.zeros(ens_cnt, dtype = 'uint16')
-        CorrMin = np.zeros(ens_cnt, dtype = 'uint8')
-        AmpMin  = np.zeros(ens_cnt, dtype = 'uint8')
-        PGMin  = np.zeros(ens_cnt, dtype = 'uint8')
-        Mode = np.zeros(ens_cnt, dtype = 'uint8')
-        ErrVelMax = np.zeros(ens_cnt, dtype = 'float16')
-        Range1 = np.zeros(ens_cnt, dtype = 'float16')
-        Range2 = np.zeros(ens_cnt, dtype = 'float16')
-        Range3 = np.zeros(ens_cnt, dtype = 'float16')
-        Range4 = np.zeros(ens_cnt, dtype = 'float16')
-        BTVel1 = np.zeros(ens_cnt, dtype = 'float16')
-        BTVel2 = np.zeros(ens_cnt, dtype = 'float16')
-        BTVel3 = np.zeros(ens_cnt, dtype = 'float16')
-        BTVel4 = np.zeros(ens_cnt, dtype = 'float16')
-        Corr1 = np.zeros(ens_cnt, dtype = 'uint8')
-        Corr2 = np.zeros(ens_cnt, dtype = 'uint8')
-        Corr3 = np.zeros(ens_cnt, dtype = 'uint8')
-        Corr4 = np.zeros(ens_cnt, dtype = 'uint8')
-        Amp1 = np.zeros(ens_cnt, dtype = 'uint8')
-        Amp2 = np.zeros(ens_cnt, dtype = 'uint8')
-        Amp3 = np.zeros(ens_cnt, dtype = 'uint8')
-        Amp4 = np.zeros(ens_cnt, dtype = 'uint8')
-        PG1 = np.zeros(ens_cnt, dtype = 'uint8')
-        PG2 = np.zeros(ens_cnt, dtype = 'uint8')
-        PG3 = np.zeros(ens_cnt, dtype = 'uint8')
-        PG4 = np.zeros(ens_cnt, dtype = 'uint8')
-        ReflMin = np.zeros(ens_cnt, dtype = 'float16')
-        ReflNear = np.zeros(ens_cnt, dtype = 'float16')
-        ReflFar = np.zeros(ens_cnt, dtype = 'float16')
-        ReflVel1 = np.zeros(ens_cnt, dtype = 'float16') 
-        ReflVel2 = np.zeros(ens_cnt, dtype = 'float16')
-        ReflVel3 = np.zeros(ens_cnt, dtype = 'float16')
-        ReflVel4 = np.zeros(ens_cnt, dtype = 'float16')
-        ReflCorr1 = np.zeros(ens_cnt, dtype = 'uint8')
-        ReflCorr2 = np.zeros(ens_cnt, dtype = 'uint8')
-        ReflCorr3 = np.zeros(ens_cnt, dtype = 'uint8')
-        ReflCorr4 = np.zeros(ens_cnt, dtype = 'uint8')
-        ReflInt1 = np.zeros(ens_cnt, dtype = 'float16')
-        ReflInt2 = np.zeros(ens_cnt, dtype = 'float16')
-        ReflInt3 = np.zeros(ens_cnt, dtype = 'float16')
-        ReflInt4 = np.zeros(ens_cnt, dtype = 'float16')
-        ReflPG1 = np.zeros(ens_cnt, dtype = 'uint8')
-        ReflPG2 = np.zeros(ens_cnt, dtype = 'uint8')
-        ReflPG3 = np.zeros(ens_cnt, dtype = 'uint8')
-        ReflPG4 = np.zeros(ens_cnt, dtype = 'uint8')
-        BTdepthMax = np.zeros(ens_cnt, dtype = 'float16')
-        RSSI1 = np.zeros(ens_cnt, dtype = 'float16')
-        RSSI2 = np.zeros(ens_cnt, dtype = 'float16')
-        RSSI3 = np.zeros(ens_cnt, dtype = 'float16')
-        RSSI4 = np.zeros(ens_cnt, dtype = 'float16')
-        Gain = np.zeros(ens_cnt, dtype = 'uint8')
-        BT_data = BT(PPE, Delay, CorrMin, AmpMin, PGMin, Mode, ErrVelMax, 
-                     Range1, Range2, Range3, Range4, BTVel1, BTVel2, BTVel3, 
-                     BTVel4, Corr1, Corr2, Corr3, Corr4, Amp1, Amp2, Amp3, Amp4,
-                     PG1, PG2, PG3, PG4, ReflMin, ReflNear, ReflFar, ReflVel1, 
-                     ReflVel2, ReflVel3, ReflVel4, ReflCorr1, ReflCorr2, ReflCorr3,
-                     ReflCorr4, ReflInt1, ReflInt2, ReflInt3, ReflInt4, ReflPG1,
-                     ReflPG2, ReflPG3, ReflPG4, BTdepthMax, RSSI1, RSSI2, RSSI3,
-                     RSSI4, Gain) 
-        return(BT_data)
-    #=============================================================================#
-    def decode_fixed_leader(filename, offset, Head):
-        # Function to decode the fixed leader information and store them to 'Head'
-        # Move to fixed leader and read first bytes to check truth
-        fi = open(filename, 'rb')
-        fi.seek(offset[0], 0)
-        # Test for Ensemble Header ID 0x0000
-        if ba.hexlify(fi.read(2)) == b"0000": # Fixed Leader
-    #        print 'Fixed Leader found' # Debug Information
-            Head['CPU_ver'] = struct.unpack('<B', fi.read(1))[0]
-            Head['CPU_rev'] = struct.unpack('<B', fi.read(1))[0]
-            # read bitwise to decode system config
-            byte1 = str(bin(struct.unpack('B', fi.read(1))[0]))[2:].zfill(8)
-            byte2 = str(bin(struct.unpack('B', fi.read(1))[0]))[2:].zfill(8)
-            # 3 LSB Bytes for System Frequency
-            if byte1[5:] == b'000':
-                Head['Sys_Freq'] = '75 kHz'
-            elif byte1[5:] == b'001':
-                Head['Sys_Freq'] = '150 kHz'
-            elif byte1[5:] == b'010':
-                Head['Sys_Freq'] = '300 kHz'
-            elif byte1[5:] == b'011':
-                Head['Sys_Freq'] = '600 kHz'
-            elif byte1[5:] == b'100':
-                Head['Sys_Freq'] = '1200 kHz'
-            elif byte1[5:] == b'101':
-                Head['Sys_Freq'] = '2400 kHz'
-            else:
-                Head['Sys_Freq'] = 'Not given'
-            # 4th LSB for Beam Pattern:
-            if byte1[4] == b'0':
-                Head['Beam_Pattern'] = 'Concave'
-            elif byte1[4] == b'1':
-                Head['Beam_Pattern'] = 'Convex'
-            else:
-                Head['Beam_Pattern'] = 'Not given'
-            # 5th to 6th LSB for Sensor Config
-            if byte1[2:4] == b'00':
-                Head['Sensor_Cfg'] = 'Sensor Cfg #1'
-            elif byte1[2:4] == b'01':
-                Head['Sensor_Cfg'] = 'Sensor Cfg #2'
-            elif byte1[2:4] == b'10':
-                Head['Sensor_Cfg'] = 'Sensor Cfg #3'
-            else:
-                Head['Sensor_Cfg'] = 'Not given'
-            # 7th LSB for Beam Pattern:
-            if byte1[1] == b'0':
-                Head['Xdcr_Head'] = 'Xdcr Head not attached'
-            elif byte1[1] == b'1':
-                Head['Xdcr_Head'] = 'Xdcr Head attached'
-            else:
-                Head['Xdcr_Head'] = 'Not given'
-            # 8th LSB for Beam Pattern:
-            if byte1[0] == b'0':
-                Head['Xdcr_Facing'] = 'Down'
-            elif byte1[0] == b'1':
-                Head['Xdcr_Facing'] = 'Up'
-            else:
-                Head['Xdcr_Facing'] = 'Not given'
-            # 9th to 10th LSB for Sensor Config
-            if byte2[6:] == b'00':
-                Head['Beam_Angle'] = '15 Degree'
-            elif byte2[6:] == b'01':
-                Head['Beam_Angle'] = '20 Degree'
-            elif byte2[6:] == b'10':
-                Head['Beam_Angle'] = '30 Degree'
-            else:
-                Head['Beam_Angle'] = 'Not given'
-            # 11th and 12th LSB is spare and does not contain information
-            # Bits 13 to 16 for Beam Config
-            if byte2[0:4] == b'0100':
-                Head['Beam_Cfg'] = '4 Beam Janus'
-            elif byte2[0:4] == b'0101':
-                Head['Beam_Cfg'] = '5 Beam Janus w/ Demod'
-            elif byte2[0:4] == b'1111':
-                Head['Beam_Cfg'] = '5 Beam Janus w/ 2 Demod'
-            else:
-                Head['Beam_Cfg'] = 'Not given' 
-            # Unpack next byte. Value of 0 means true Data, 1 for simulated
-            byte1 = struct.unpack('B', fi.read(1))[0]
-            if byte1 == 0:
-                Head['Real_Data'] = 'True'
-            elif byte1 == 1:
-                Head['Real_Data'] = 'False'
-            else:
-                Head['Real_Data'] = 'Not given'
-            # Skip next byte because it is spare
-            fi.seek(1, 1)
-            # Number of Beams
-            Head['N_Beams'] = struct.unpack('B', fi.read(1))[0]
-            # Number of Depth Cells
-            Head['N_Cells'] = struct.unpack('B', fi.read(1))[0]
-            # Pings per Ensemble
-            Head['N_PingsPerEns'] = struct.unpack('<H', fi.read(2))[0]
-            # Depth Cell Size
-            Head['DepthCellSize'] = struct.unpack('<H', fi.read(2))[0]
-            # Blank
-            Head['Blank'] = struct.unpack('<H', fi.read(2))[0]
-            # Water Mode
-            Head['WaterMode'] = struct.unpack('B', fi.read(1))[0]
-            # Correlation Threshold
-            Head['CorrThreshold'] = struct.unpack('B', fi.read(1))[0]
-            # Code Repititions
-            Head['Code_Repts'] = struct.unpack('B', fi.read(1))[0]
-            # Minimum % Good
-            Head['MinPG'] = struct.unpack('B', fi.read(1))[0]
-            # Error velocity threshold
-            Head['ErrVelThreshold'] = struct.unpack('<H', fi.read(2))[0]
-            # Pingtime
-            timestring = ''
-            for k in range(0,3):
-                byte1 = struct.unpack('B', fi.read(1))[0]
-                if k < 1:
-                    timestring = timestring + str(byte1).zfill(2) + ':'
-                elif k >= 1 and k < 2:
-                    timestring = timestring + str(byte1).zfill(2) + '.'
-                else:
-                    timestring = timestring + str(byte1).zfill(2)
-            Head['TimeBetweenPings'] = timestring
-            del timestring
-            # Coordinate Xfrm
-            byte1 = str(bin(struct.unpack('B', fi.read(1))[0]))[2:].zfill(8)
-            Head['RawCoordXfrm'] = byte1
-            # Decode RawCoordXform for better Readability for users
-            Xfrm = ''
-            if byte1[3:5] == b'00':
-                Xfrm = 'Beam'
-                Head['Vel_field1'] = 'To Beam 1'
-                Head['Vel_field2'] = 'To Beam 2'
-                Head['Vel_field3'] = 'To Beam 3'
-                Head['Vel_field4'] = 'To Beam 4'
-            elif byte1[3:5] == b'01':
-                Xfrm = 'Instrument'
-                Head['Vel_field1'] = 'Beam 1 - 2'
-                Head['Vel_field2'] = 'Beam 4 - 3'
-                Head['Vel_field3'] = 'To Xdcr'
-                Head['Vel_field4'] = 'Error'
-            elif byte1[3:5] == b'10':
-                Xfrm = 'Ship'
-                Head['Vel_field1'] = 'To Stbd'
-                Head['Vel_field2'] = 'To Aft'
-                Head['Vel_field3'] = 'Up'
-                Head['Vel_field4'] = 'Error'
-            elif byte1[3:5] == b'11':
-                Xfrm = 'Earth'
-                Head['Vel_field1'] = 'East'
-                Head['Vel_field2'] = 'North'
-                Head['Vel_field3'] = 'Up'
-                Head['Vel_field4'] = 'Error'
-            if byte1[5] == b'1':
-                Xfrm = Xfrm + ' +Tilts'
-            if byte1[6] == b'1':
-                Xfrm = Xfrm + ' +3 Beam'
-            if byte1[7] == b'1':
-                Xfrm = Xfrm + ' +Bin Mapping'
-            Head['CoordXfrm'] = Xfrm
-            del Xfrm
-            # Heading Alignment, i.e. Beam 3 Misalignment
-            Head['EA'] = float(struct.unpack('<h', fi.read(2))[0])/100
-            # Heading Bias, i.e. constant magnetic deviation
-            Head['EB'] = float(struct.unpack('<h', fi.read(2))[0])/100
-            # Sensor sources
-            byte1 = str(bin(struct.unpack('B', fi.read(1))[0]))[2:].zfill(8)
-            Head['Sensors'] = byte1
-            byte1 = str(bin(struct.unpack('B', fi.read(1))[0]))[2:].zfill(8)
-            Head['Sensor_Avail'] = byte1
-            # First bin and transmit distance
-            Head['FirstBin'] = float(struct.unpack('<H', fi.read(2))[0])/100
-            Head['XmtLength'] = float(struct.unpack('<H', fi.read(2))[0])/100
-            # Water Layer Bins
-            Head['WL_Start'] = struct.unpack('B', fi.read(1))[0]
-            Head['WL_End'] = struct.unpack('B', fi.read(1))[0]
-            # False Target Threshold
-            Head['FalseTargetThreshold'] = struct.unpack('B', fi.read(1))[0]
-            # Jump spare byte
-            fi.seek(1, 1)
-            # Lag Distance
-            Head['LagDistance'] = float(struct.unpack('<H', fi.read(2))[0])/100
-            # CPU Board Serial
-            Serial = ''
-            for k in range(0, 8):
-                byte1 = ba.hexlify(fi.read(1))
-                Serial = Serial + ' ' +byte1.decode()
-            Head['CPUBoardSerial'] = Serial
-            # Bandwidth
-            byte1 = struct.unpack('H', fi.read(2))[0]
-            if byte1 == b'0':
-                Head['Bandwidth'] = 'BB'
-            elif byte1 == b'1':
-                Head['Bandwidth'] = 'NB'
-            else:
-                Head['Bandwidth'] = 'na'
-            # System Power
-            Head['XmtPower'] = struct.unpack('B', fi.read(1))[0]
-        fi.close()
-        return(Head)
-    #=============================================================================#
-    def decode_main_data(filename, valid_ens, data_offset):
-        # Main decoding work starting here
-        fi = open(filename, 'rb')
-        # Create dictionary with all the keys, temporary version. Can be refined 
-        # quite a lot...
-        block_offset = {}
-        IDs()
-        for element in data_offset:
-            fi.seek(element, 0)
-            twobytes = ba.hexlify(fi.read(2))
-            if twobytes == IDdict['variable_leader']:
-                block_offset['variable_leader'] = element
-            elif twobytes == IDdict['velocity']:
-                block_offset['velocity'] = element
-            elif twobytes == IDdict['correlation']:
-                block_offset['correlation'] = element
-            elif twobytes == IDdict['echo']:
-                block_offset['echo'] = element
-            elif twobytes == IDdict['percent_good']:
-                block_offset['percent_good'] = element
-            else:
-                continue
-        del(twobytes)
-        # Go to work now.
-        eno = 0
-        echo_db = 0.45
-        # Main Loop for decoding (filename, valid_ens, data_offset)
-        for ensemble in valid_ens:
-            # Every ensemble has multiple data fields. This adresse them
-            # Variable Leader, 0h8000
-            fi.seek(ensemble + block_offset['variable_leader'] + 2, 0)
-            ens.Ensnum[eno] = struct.unpack('<H', fi.read(2))[0]
-            # RTC with 7 fields
-            for i in range(0, 7):
-                ens.RTC[eno, i] = struct.unpack('B', fi.read(1))[0]
-            # The field Ensmsb indicates 1 if file has more than 65535 ensembles
-            ens.Ensmsb[eno] = struct.unpack('B', fi.read(1))[0]
-            ens.BITResult[eno] = (
-                    str(bin(struct.unpack('B', fi.read(1))[0]))[2:].zfill(8) + 
-                    ' ' +
-                    str(bin(struct.unpack('B', fi.read(1))[0]))[2:].zfill(8))
-            ens.Soundspeed[eno] = struct.unpack('<H', fi.read(2))[0]
-            ens.XdcrDepth[eno] = struct.unpack('H', fi.read(2))[0] / 10 # dm -> m
-            ens.Heading[eno] = float(struct.unpack('<H', fi.read(2))[0]) / 100
-            ens.Pitch[eno] = float(struct.unpack('<h', fi.read(2))[0]) / 100
-            ens.Roll[eno] = float(struct.unpack('<h', fi.read(2))[0]) / 100
-            ens.Salin[eno] = struct.unpack('<H', fi.read(2))[0]
-            ens.Temp[eno] = float(struct.unpack('<h', fi.read(2))[0]) / 100
-            for i in range(0, 3):
-                ens.MPT[eno, i] = struct.unpack('B', fi.read(1))[0]
-            ens.Hdg_SD[eno] = struct.unpack('B', fi.read(1))[0]
-            ens.Pitch_SD[eno] = struct.unpack('B', fi.read(1))[0]
-            ens.Roll_SD[eno] = struct.unpack('B', fi.read(1))[0]
-            for i in range(0, 8):
-                ens.ADC[eno, i] = struct.unpack('B', fi.read(1))[0]
-            for i in range(0, 4):
-                ens.ErrorStatus[eno, i] = str(bin(
-                        struct.unpack('B', fi.read(1))[0]))[2:].zfill(8)
-            # Skip two bytes, reserved by RDI for future use
-            fi.seek(2, 1)
-            ens.Press[eno] = struct.unpack('<I', fi.read(4))[0]
-            ens.PressVar[eno] = struct.unpack('<I', fi.read(4))[0]
-            fi.seek(1, 1) # skip one spare byte
-            for i in range(0, 8):
-                ens.RTCY2K[eno, i] = struct.unpack('B', fi.read(1))[0]
-            # data type 0h0001, Velocity
-            fi.seek(ensemble + block_offset['velocity'], 0)
-            fi.seek(2, 1) # skip ID bytes
-            # Velocity Data, axis 0 is depth, axis 1 is ensembles. 
-            # Meaning of velocity 1 - 4 is shown in Head['Vel_fieldx']
-            for i in range(0, Head['N_Cells'][0]):
-                ens.Velocity1[i, eno] = (
-                        float(struct.unpack('<h', fi.read(2))[0]) / 1000)
-                ens.Velocity2[i, eno] = (
-                        float(struct.unpack('<h', fi.read(2))[0]) / 1000)
-                ens.Velocity3[i, eno] = (
-                        float(struct.unpack('<h', fi.read(2))[0]) / 1000)
-                ens.Velocity4[i, eno] = (
-                        float(struct.unpack('<h', fi.read(2))[0]) / 1000)
-            # data type 0h0002, Correlation
-            fi.seek(ensemble + block_offset['correlation'], 0) 
-            fi.seek(2, 1) # skip ID bytes
-            # Correlation Data, axis 0 is depth, axis 1 is ensembles.
-            # Corr_AVG is a simple mean value of the four beams
-            for i in range(0, Head['N_Cells'][0]):
-                ens.Corr1[i, eno] = struct.unpack('B', fi.read(1))[0]
-                ens.Corr2[i, eno] = struct.unpack('B', fi.read(1))[0]
-                ens.Corr3[i, eno] = struct.unpack('B', fi.read(1))[0]
-                ens.Corr4[i, eno] = struct.unpack('B', fi.read(1))[0]
-                ens.Corr_AVG[i, eno] = np.mean((ens.Corr1[i, eno],
-                            ens.Corr2[i, eno], ens.Corr3[i, eno],
-                            ens.Corr4[i, eno]))
-            # data type 0h0003, Echo Intensity
-            fi.seek(ensemble + block_offset['echo'], 0) 
-            fi.seek(2, 1) # skip ID bytes
-            # Echo Data, axis 0 is depth, axis 1 is ensembles.
-            # Echo Intensity is currently not calibrated. 0.45 db/count is just a 
-            # guess. Average is a simple mean of all 4 values
-            for i in range(0, Head['N_Cells'][0]):
-                ens.Echo1[i, eno] = float(
-                        struct.unpack('B', fi.read(1))[0]) * echo_db
-                ens.Echo2[i, eno] = float(
-                        struct.unpack('B', fi.read(1))[0]) * echo_db
-                ens.Echo3[i, eno] = float(
-                        struct.unpack('B', fi.read(1))[0]) * echo_db
-                ens.Echo4[i, eno] = float(
-                        struct.unpack('B', fi.read(1))[0]) * echo_db
-                ens.Echo_AVG[i, eno] = np.mean((ens.Echo1[i, eno],
-                            ens.Echo2[i, eno], ens.Echo3[i, eno],
-                            ens.Echo4[i, eno]))
-            # data type 0h0004, percent good    
-            fi.seek(ensemble + block_offset['percent_good'], 0) 
-            fi.seek(2, 1) # skip ID bytes
-            # Percent Good Data, axis 0 is depth, axis 1 is ensembles.
-            # For Meaning of the four fields see RDIs Output Data Format Manual
-            for i in range(0, Head['N_Cells'][0]):
-                ens.PG1[i, eno] = struct.unpack('B', fi.read(1))[0]
-                ens.PG2[i, eno] = struct.unpack('B', fi.read(1))[0] 
-                ens.PG3[i, eno] = struct.unpack('B', fi.read(1))[0]
-                ens.PG4[i, eno] = struct.unpack('B', fi.read(1))[0]    
-            # Next Ensemble iteration
-            eno += 1
-        # Replace bad velocity (-32768 mm/s) with nan
-        ens.Velocity1[ens.Velocity1 == -32.768] = 'nan'    
-        ens.Velocity2[ens.Velocity1 == -32.768] = 'nan'
-        ens.Velocity3[ens.Velocity1 == -32.768] = 'nan'
-        ens.Velocity4[ens.Velocity1 == -32.768] = 'nan'
-        print('Coordinates are Velocity 1 to 4: ', Head['Vel_field1'][0],\
-            Head['Vel_field2'][0], Head['Vel_field3'][0], Head['Vel_field4'][0])
-        fi.close()
-        del(eno)
-        return(ens)
-    #=============================================================================#
-    def decode_BT(filename, valid_ens, data_offset):
-        fi = open(filename, 'rb')
-        eno = 0
-        IDs()
-        # finds the correct byte offset
-        for element in data_offset:
-            fi.seek(element, 0)
-            twobytes = ba.hexlify(fi.read(2))
-            if twobytes == IDdict['bottom_track']:
-                BT_offset = element
-            else:
-                continue
-            del(twobytes)
-        # does the main work    
-        for ensemble in valid_ens:
-            # Seek start point of BT data and skip two ID bytes
-            fi.seek(ensemble + BT_offset + 2, 0)
-    #        if eno == 1:
-    #            print BT_offset
-            # Pings per Ensemble
-            bt_data.PPE[eno] = struct.unpack('<H', fi.read(2))[0]
-            # Delay befor reacquire in ensembles
-            bt_data.Delay[eno] = struct.unpack('<H', fi.read(2))[0]
-            # Correlatin Magnitude Min
-            bt_data.CorrMin[eno] = struct.unpack('B', fi.read(1))[0]
-            # Eval Amplitude Minimum
-            bt_data.AmpMin[eno] = struct.unpack('B', fi.read(1))[0]
-            # Minimum Percent Good
-            bt_data.PGMin[eno] = struct.unpack('B', fi.read(1))[0]
-            # Bottom Tracking Mode
-            bt_data.Mode[eno] = struct.unpack('B', fi.read(1))[0]
-            # Error Velocity Max in m/s
-            bt_data.ErrVelMax[eno] = (
-                    float(struct.unpack('<H', fi.read(2))[0]) / 1000)
-            # skip reserved bytes
-            fi.seek(4, 1)
-            # BT ranges in m
-            bt_data.Range1[eno] = (
-                    float(struct.unpack('<H', fi.read(2))[0]) / 100)
-            bt_data.Range2[eno] = (
-                    float(struct.unpack('<H', fi.read(2))[0]) / 100)
-            bt_data.Range3[eno] = (
-                    float(struct.unpack('<H', fi.read(2))[0]) / 100)
-            bt_data.Range4[eno] = (
-                    float(struct.unpack('<H', fi.read(2))[0]) / 100)
-            # BT velocities
-            bt_data.BTVel1[eno] = (
-                    float(struct.unpack('<H', fi.read(2))[0]) / 1000)
-            bt_data.BTVel2[eno] = (
-                    float(struct.unpack('<H', fi.read(2))[0]) / 1000)
-            bt_data.BTVel3[eno] = (
-                    float(struct.unpack('<H', fi.read(2))[0]) / 1000)
-            bt_data.BTVel4[eno] = (
-                    float(struct.unpack('<H', fi.read(2))[0]) / 1000)
-            # BT Beam Correlation Magnitudes
-            bt_data.Corr1[eno] = struct.unpack('B', fi.read(1))[0]
-            bt_data.Corr2[eno] = struct.unpack('B', fi.read(1))[0]
-            bt_data.Corr3[eno] = struct.unpack('B', fi.read(1))[0]
-            bt_data.Corr4[eno] = struct.unpack('B', fi.read(1))[0]
-            # BT Beam Evaluation Amplitude
-            bt_data.Amp1[eno] = struct.unpack('B', fi.read(1))[0]
-            bt_data.Amp2[eno] = struct.unpack('B', fi.read(1))[0]
-            bt_data.Amp3[eno] = struct.unpack('B', fi.read(1))[0]
-            bt_data.Amp4[eno] = struct.unpack('B', fi.read(1))[0]
-            # BT Beam Percent Good
-            bt_data.PG1[eno] = struct.unpack('B', fi.read(1))[0]
-            bt_data.PG2[eno] = struct.unpack('B', fi.read(1))[0]
-            bt_data.PG3[eno] = struct.unpack('B', fi.read(1))[0]
-            bt_data.PG4[eno] = struct.unpack('B', fi.read(1))[0]
-            # BT Ref Layer Miniumum Layer Size
-            bt_data.ReflMin[eno] = (
-                    float(struct.unpack('<H', fi.read(2))[0]) / 10)
-            bt_data.ReflNear[eno] = (
-                    float(struct.unpack('<H', fi.read(2))[0]) / 10)
-            bt_data.ReflFar[eno] = (
-                    float(struct.unpack('<H', fi.read(2))[0]) / 10)
-            # BT Ref Layer Velocities
-            bt_data.ReflVel1[eno] = (
-                    float(struct.unpack('<H', fi.read(2))[0]) / 1000)
-            bt_data.ReflVel2[eno] = (
-                    float(struct.unpack('<H', fi.read(2))[0]) / 1000)
-            bt_data.ReflVel3[eno] = (
-                    float(struct.unpack('<H', fi.read(2))[0]) / 1000)
-            bt_data.ReflVel4[eno] = (
-                    float(struct.unpack('<H', fi.read(2))[0]) / 1000)
-            # BT Ref Layer Correlation Data
-            bt_data.ReflCorr1[eno] = struct.unpack('B', fi.read(1))[0]
-            bt_data.ReflCorr2[eno] = struct.unpack('B', fi.read(1))[0]
-            bt_data.ReflCorr3[eno] = struct.unpack('B', fi.read(1))[0]
-            bt_data.ReflCorr4[eno] = struct.unpack('B', fi.read(1))[0]
-            # BT Ref Layer Intensity
-            bt_data.ReflInt1[eno] = struct.unpack('B', fi.read(1))[0]
-            bt_data.ReflInt2[eno] = struct.unpack('B', fi.read(1))[0]
-            bt_data.ReflInt3[eno] = struct.unpack('B', fi.read(1))[0]
-            bt_data.ReflInt4[eno] = struct.unpack('B', fi.read(1))[0]
-            # BT Ref Layer Percent Good
-            bt_data.ReflPG1[eno] = struct.unpack('B', fi.read(1))[0]
-            bt_data.ReflPG2[eno] = struct.unpack('B', fi.read(1))[0]
-            bt_data.ReflPG3[eno] = struct.unpack('B', fi.read(1))[0]
-            bt_data.ReflPG4[eno] = struct.unpack('B', fi.read(1))[0]
-            # BT Max depth two look for Bottom
-            bt_data.BTdepthMax[eno] = (
-                    float(struct.unpack('<H', fi.read(2))[0]) / 10)
-            # BT RSSI, rough guess, the 0.45 are approximate. This value differs
-            # with every instrument and beam...
-            bt_data.RSSI1[eno] = (
-                    float(struct.unpack('B', fi.read(1))[0]) * 0.45)
-            bt_data.RSSI2[eno] = (
-                    float(struct.unpack('B', fi.read(1))[0]) * 0.45)
-            bt_data.RSSI3[eno] = (
-                    float(struct.unpack('B', fi.read(1))[0]) * 0.45)
-            bt_data.RSSI4[eno] = (
-                    float(struct.unpack('B', fi.read(1))[0]) * 0.45)
-            # BT Gain Value
-            bt_data.Gain[eno] = struct.unpack('B', fi.read(1))[0]
-            eno += 1
-        # Replace bad values -32768 mm/s with nan
-        bt_data.BTVel1[bt_data.BTVel1 == -32.768] = 'nan'
-        bt_data.BTVel2[bt_data.BTVel1 == -32.768] = 'nan'
-        bt_data.BTVel3[bt_data.BTVel1 == -32.768] = 'nan'
-        bt_data.BTVel4[bt_data.BTVel1 == -32.768] = 'nan'
-        fi.close()
-        del(eno)
-        return(bt_data)
-    #==============================================================================
-    # Main Program
-    #==============================================================================
-
-    tic()
-    times = []
-    print("Started skript to decode raw pd0 files.")
-
-    # Only for Development purposes
-    filename = "C:/dev/adcp_bin/testfiles/PF260040.pd0"
-    filename = "/home/lucas/gliderdata/tests/comet_ctd_noise/qc290849.pd0"
-    filesize = os.path.getsize(filename)
-
-    # Search fpr possible start points
-    print("Looking for Ensembles in File ...")
-    possible_ens = find_possible_ens(filename)
-    times.append(float(toc())) # Time for finding possible starts
-
-
-    # Validation of ensembles via checksum
-    tic()
-    valid_ens = validify(filename, possible_ens)
-    ndata_types, data_offset = find_data_type_offset(filename, valid_ens[0])
-    times.append(float(toc())) # Time for validation
-    print("Found %d valid ensembles." %len(valid_ens))
-
-    # Decode Fixed Leader, one pass module
-    print("Decoding main Data ...")
-    tic()
-    Head = init_fixed_leader()
-    Head = decode_fixed_leader(filename, data_offset, Head)
-    times.append(float(toc())) # time decoding fixed leader
-
-    # Decode Main Data Sets, that is Leader (Ancillery), Velocity, Correlation, 
-    # Echo Intensity and Percent Good
-    tic()
-    ens = init_Ens(valid_ens, Head)
-    decode_main_data(filename, valid_ens, data_offset)
-    times.append(float(toc()))
-    print("Done")
-    tic()
-    print("Decoding Bottom Track Data ...")
-    bt_data = init_BT(valid_ens, Head)
-    decode_BT(filename, valid_ens, data_offset)
-    times.append(float(toc()))
-    print("Done")
-
-    # clear workspace from all auxiliary variables
-    del (filesize, possible_ens, startTime_for_tictoc, valid_ens,
-         data_offset)
-
-    # Saves the main Variables to file
-    with open('c:/dev/adcp_bin/testfiles/test.pkl', 'wb') as output:
-        pickle.dump((Head, ens, bt_data), output, -1)
-=======
     data = pd0.read(filename)
     idx = [i for i in pd0.ensemble_data_generator(data)]
     ens = Ensemble(idx[0])
     data = ens.decode()
     
-    q=[i for i in pd0.ensemble_generator([filename])]
->>>>>>> ac782906
+    q=[i for i in pd0.ensemble_generator([filename])]